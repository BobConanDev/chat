// +build mongodb

// Package mongodb is a database adapter for MongoDB.
package mongodb

import (
	"context"
	"crypto/tls"
	"encoding/json"
	"errors"
	"strconv"
	"strings"
	"time"

	"github.com/tinode/chat/server/auth"
	"github.com/tinode/chat/server/db/common"
	"github.com/tinode/chat/server/store"
	t "github.com/tinode/chat/server/store/types"
	b "go.mongodb.org/mongo-driver/bson"
	"go.mongodb.org/mongo-driver/bson/primitive"
	mdb "go.mongodb.org/mongo-driver/mongo"
	mdbopts "go.mongodb.org/mongo-driver/mongo/options"
)

// adapter holds MongoDB connection data.
type adapter struct {
	conn   *mdb.Client
	db     *mdb.Database
	dbName string
	// Maximum number of records to return
	maxResults int
	// Maximum number of message records to return
	maxMessageResults int
	version           int
	ctx               context.Context
	useTransactions   bool
}

const (
	defaultHost     = "localhost:27017"
	defaultDatabase = "tinode"

	adpVersion  = 112
	adapterName = "mongodb"

	defaultMaxResults = 1024
	// This is capped by the Session's send queue limit (128).
	defaultMaxMessageResults = 100

	defaultAuthMechanism = "SCRAM-SHA-256"
	defaultAuthSource    = "admin"
)

// See https://godoc.org/go.mongodb.org/mongo-driver/mongo/options#ClientOptions for explanations.
type configType struct {
	Addresses      interface{} `json:"addresses,omitempty"`
	ConnectTimeout int         `json:"timeout,omitempty"`

	// Options separately from ClientOptions (custom options):
	Database   string `json:"database,omitempty"`
	ReplicaSet string `json:"replica_set,omitempty"`

	AuthMechanism string `json:"auth_mechanism,omitempty"`
	AuthSource    string `json:"auth_source,omitempty"`
	Username      string `json:"username,omitempty"`
	Password      string `json:"password,omitempty"`

	UseTLS             bool   `json:"tls,omitempty"`
	TlsCertFile        string `json:"tls_cert_file,omitempty"`
	TlsPrivateKey      string `json:"tls_private_key,omitempty"`
	InsecureSkipVerify bool   `json:"tls_skip_verify,omitempty"`
}

// Open initializes mongodb session
func (a *adapter) Open(jsonconfig json.RawMessage) error {
	if a.conn != nil {
		return errors.New("adapter mongodb is already connected")
	}

	if len(jsonconfig) < 2 {
		return errors.New("adapter mongodb missing config")
	}

	var err error
	var config configType
	if err = json.Unmarshal(jsonconfig, &config); err != nil {
		return errors.New("adapter mongodb failed to parse config: " + err.Error())
	}

	var opts mdbopts.ClientOptions

	if config.Addresses == nil {
		opts.SetHosts([]string{defaultHost})
	} else if host, ok := config.Addresses.(string); ok {
		opts.SetHosts([]string{host})
	} else if ihosts, ok := config.Addresses.([]interface{}); ok && len(ihosts) > 0 {
		hosts := make([]string, len(ihosts))
		for i, ih := range ihosts {
			h, ok := ih.(string)
			if !ok || h == "" {
				return errors.New("adapter mongodb invalid config.Addresses value")
			}
			hosts[i] = h
		}
		opts.SetHosts(hosts)
	} else {
		return errors.New("adapter mongodb failed to parse config.Addresses")
	}

	if config.Database == "" {
		a.dbName = defaultDatabase
	} else {
		a.dbName = config.Database
	}

	if config.ReplicaSet != "" {
		opts.SetReplicaSet(config.ReplicaSet)
		a.useTransactions = true
	} else {
		// Retriable writes are not supported in a standalone instance.
		opts.SetRetryWrites(false)
	}

	if config.Username != "" {
		if config.AuthMechanism == "" {
			config.AuthMechanism = defaultAuthMechanism
		}
		if config.AuthSource == "" {
			config.AuthSource = defaultAuthSource
		}
		var passwordSet bool
		if config.Password != "" {
			passwordSet = true
		}
		opts.SetAuth(
			mdbopts.Credential{
				AuthMechanism: config.AuthMechanism,
				AuthSource:    config.AuthSource,
				Username:      config.Username,
				Password:      config.Password,
				PasswordSet:   passwordSet,
			})
	}

	if config.UseTLS {
		tlsConfig := tls.Config{
			InsecureSkipVerify: config.InsecureSkipVerify,
		}

		if config.TlsCertFile != "" {
			cert, err := tls.LoadX509KeyPair(config.TlsCertFile, config.TlsPrivateKey)
			if err != nil {
				return err
			}

			tlsConfig.Certificates = append(tlsConfig.Certificates, cert)
		}

		opts.SetTLSConfig(&tlsConfig)
	}

	if a.maxResults <= 0 {
		a.maxResults = defaultMaxResults
	}

	if a.maxMessageResults <= 0 {
		a.maxMessageResults = defaultMaxMessageResults
	}

	a.ctx = context.Background()
	a.conn, err = mdb.Connect(a.ctx, &opts)
	a.db = a.conn.Database(a.dbName)
	if err != nil {
		return err
	}
	a.version = -1

	return nil
}

// Close the adapter
func (a *adapter) Close() error {
	var err error
	if a.conn != nil {
		err = a.conn.Disconnect(a.ctx)
		a.conn = nil
		a.version = -1
	}
	return err
}

// IsOpen checks if the adapter is ready for use
func (a *adapter) IsOpen() bool {
	return a.conn != nil
}

// GetDbVersion returns current database version.
func (a *adapter) GetDbVersion() (int, error) {
	if a.version > 0 {
		return a.version, nil
	}

	var result struct {
		Key   string `bson:"_id"`
		Value int
	}
	if err := a.db.Collection("kvmeta").FindOne(a.ctx, b.M{"_id": "version"}).Decode(&result); err != nil {
		if err == mdb.ErrNoDocuments {
			err = errors.New("Database not initialized")
		}
		return -1, err
	}

	a.version = result.Value
	return result.Value, nil
}

// CheckDbVersion checks if the actual database version matches adapter version.
func (a *adapter) CheckDbVersion() error {
	version, err := a.GetDbVersion()
	if err != nil {
		return err
	}

	if version != adpVersion {
		return errors.New("Invalid database version " + strconv.Itoa(version) +
			". Expected " + strconv.Itoa(adpVersion))
	}

	return nil
}

// Version returns adapter version
func (a *adapter) Version() int {
	return adpVersion
}

// DB connection stats object.
func (a *adapter) Stats() interface{} {
	if a.db == nil {
		return nil
	}

	var result b.M
	if err := a.db.RunCommand(a.ctx, b.D{{"serverStatus", 1}}, nil).Decode(&result); err != nil {
		return nil
	}

	return result["connections"]
}

// GetName returns the name of the adapter
func (a *adapter) GetName() string {
	return adapterName
}

// SetMaxResults configures how many results can be returned in a single DB call.
func (a *adapter) SetMaxResults(val int) error {
	if val <= 0 {
		a.maxResults = defaultMaxResults
	} else {
		a.maxResults = val
	}

	return nil
}

// CreateDb creates the database optionally dropping an existing database first.
func (a *adapter) CreateDb(reset bool) error {
	if reset {
		if err := a.db.Drop(a.ctx); err != nil {
			return err
		}
	} else if a.isDbInitialized() {
		return errors.New("Database already initialized")
	}
	// Collections (tables) do not need to be explicitly created since MongoDB creates them with first write operation

	indexes := []struct {
		Collection string
		Field      string
		IndexOpts  mdb.IndexModel
	}{
		// Users
		// Index on 'user.state' for finding suspended and soft-deleted users.
		{
			Collection: "users",
			Field:      "state",
		},
		// Index on 'user.tags' array so user can be found by tags.
		{
			Collection: "users",
			Field:      "tags",
		},
		// Index for 'user.devices.deviceid' to ensure Device ID uniqueness across users.
		// Partial filter set to avoid unique constraint for null values (when user object have no devices).
		{
			Collection: "users",
			IndexOpts: mdb.IndexModel{
				Keys: b.M{"devices.deviceid": 1},
				Options: mdbopts.Index().
					SetUnique(true).
					SetPartialFilterExpression(b.M{"devices.deviceid": b.M{"$exists": true}}),
			},
		},

		// User authentication records {_id, userid, secret}
		// Should be able to access user's auth records by user id
		{
			Collection: "auth",
			Field:      "userid",
		},

		// Subscription to a topic. The primary key is a topic:user string
		{
			Collection: "subscriptions",
			Field:      "user",
		},
		{
			Collection: "subscriptions",
			Field:      "topic",
		},

		// Topics stored in database
		// Index on 'owner' field for deleting users.
		{
			Collection: "topics",
			Field:      "owner",
		},
		// Index on 'state' for finding suspended and soft-deleted topics.
		{
			Collection: "topics",
			Field:      "state",
		},
		// Index on 'topic.tags' array so topics can be found by tags.
		// These tags are not unique as opposite to 'user.tags'.
		{
			Collection: "topics",
			Field:      "tags",
		},

		// Stored message
		// Compound index of 'topic - seqid' for selecting messages in a topic.
		{
			Collection: "messages",
			IndexOpts:  mdb.IndexModel{Keys: b.D{{"topic", 1}, {"seqid", 1}}},
		},
		// Compound index of hard-deleted messages
		{
			Collection: "messages",
			IndexOpts:  mdb.IndexModel{Keys: b.D{{"topic", 1}, {"delid", 1}}},
		},
		// Compound multi-index of soft-deleted messages: each message gets multiple compound index entries like
		// 		 [topic, user1, delid1], [topic, user2, delid2],...
		{
			Collection: "messages",
			IndexOpts:  mdb.IndexModel{Keys: b.D{{"topic", 1}, {"deletedfor.user", 1}, {"deletedfor.delid", 1}}},
		},

		// Log of deleted messages
		// Compound index of 'topic - delid'
		{
			Collection: "dellog",
			IndexOpts:  mdb.IndexModel{Keys: b.D{{"topic", 1}, {"delid", 1}}},
		},

		// User credentials - contact information such as "email:jdoe@example.com" or "tel:+18003287448":
		// Id: "method:credential" like "email:jdoe@example.com". See types.Credential.
		// Index on 'credentials.user' to be able to query credentials by user id.
		{
			Collection: "credentials",
			Field:      "user",
		},

		// Records of file uploads. See types.FileDef.
		// Index on 'fileuploads.usecount' to be able to delete unused records at once.
		{
			Collection: "fileuploads",
			Field:      "usecount",
		},
	}

	var err error
	for _, idx := range indexes {
		if idx.Field != "" {
			_, err = a.db.Collection(idx.Collection).Indexes().CreateOne(a.ctx, mdb.IndexModel{Keys: b.M{idx.Field: 1}})
		} else {
			_, err = a.db.Collection(idx.Collection).Indexes().CreateOne(a.ctx, idx.IndexOpts)
		}
		if err != nil {
			return err
		}
	}

	// Collection "kvmeta" with metadata key-value pairs.
	// Key in "_id" field.
	// Record current DB version.
	if _, err := a.db.Collection("kvmeta").InsertOne(a.ctx, map[string]interface{}{"_id": "version", "value": adpVersion}); err != nil {
		return err
	}

	// Create system topic 'sys'.
	return createSystemTopic(a)
}

// UpgradeDb upgrades database to the current adapter version.
func (a *adapter) UpgradeDb() error {
	bumpVersion := func(a *adapter, x int) error {
		if err := a.updateDbVersion(x); err != nil {
			return err
		}
		_, err := a.GetDbVersion()
		return err
	}

	_, err := a.GetDbVersion()
	if err != nil {
		return err
	}

	if a.version == 110 {
		// Perform database upgrade from versions 110 to version 111.

		// Users

		// Reset previously unused field State to value StateOK.
		if _, err := a.db.Collection("users").UpdateMany(a.ctx,
			b.M{},
			b.M{"$set": b.M{"state": t.StateOK}}); err != nil {
			return err
		}

		// Add StatusDeleted to all deleted users as indicated by DeletedAt not being null.
		if _, err := a.db.Collection("users").UpdateMany(a.ctx,
			b.M{"deletedat": b.M{"$ne": nil}},
			b.M{"$set": b.M{"state": t.StateDeleted}}); err != nil {
			return err
		}

		// Rename DeletedAt into StateAt. Update only those rows which have defined DeletedAt.
		if _, err := a.db.Collection("users").UpdateMany(a.ctx,
			b.M{"deletedat": b.M{"$exists": true}},
			b.M{"$rename": b.M{"deletedat": "stateat"}}); err != nil {
			return err
		}

		// Drop secondary index DeletedAt.
		if _, err := a.db.Collection("users").Indexes().DropOne(a.ctx, "deletedat_1"); err != nil {
			return err
		}

		// Create secondary index on State for finding suspended and soft-deleted topics.
		if _, err = a.db.Collection("users").Indexes().CreateOne(a.ctx, mdb.IndexModel{Keys: b.M{"state": 1}}); err != nil {
			return err
		}

		// Topics

		// Add StateDeleted to all topics with DeletedAt not null.
		if _, err := a.db.Collection("topics").UpdateMany(a.ctx,
			b.M{"deletedat": b.M{"$ne": nil}},
			b.M{"$set": b.M{"state": t.StateDeleted}}); err != nil {
			return err
		}

		// Set StateOK for all other topics.
		if _, err := a.db.Collection("topics").UpdateMany(a.ctx,
			b.M{"state": b.M{"$exists": false}},
			b.M{"$set": b.M{"state": t.StateOK}}); err != nil {
			return err
		}

		// Rename DeletedAt into StateAt. Update only those rows which have defined DeletedAt.
		if _, err := a.db.Collection("topics").UpdateMany(a.ctx,
			b.M{"deletedat": b.M{"$exists": true}},
			b.M{"$rename": b.M{"deletedat": "stateat"}}); err != nil {
			return err
		}

		// Create secondary index on State for finding suspended and soft-deleted topics.
		if _, err = a.db.Collection("topics").Indexes().CreateOne(a.ctx, mdb.IndexModel{Keys: b.M{"state": 1}}); err != nil {
			return err
		}

		if err := bumpVersion(a, 111); err != nil {
			return err
		}
	}

	if a.version == 111 {
		// Just bump the version to keep in line with MySQL.
		if err := bumpVersion(a, 112); err != nil {
			return err
		}
	}

	if a.version != adpVersion {
		return errors.New("Failed to perform database upgrade to version " + strconv.Itoa(adpVersion) +
			". DB is still at " + strconv.Itoa(a.version))
	}
	return nil
}

func (a *adapter) updateDbVersion(v int) error {
	a.version = -1
	_, err := a.db.Collection("kvmeta").UpdateOne(a.ctx,
		b.M{"_id": "version"},
		b.M{"$set": b.M{"value": v}},
	)
	return err
}

// Create system topic 'sys'.
func createSystemTopic(a *adapter) error {
	now := t.TimeNow()
	_, err := a.db.Collection("topics").InsertOne(a.ctx, &t.Topic{
		ObjHeader: t.ObjHeader{
			Id:        "sys",
			CreatedAt: now,
			UpdatedAt: now},
		TouchedAt: now,
		Access:    t.DefaultAccess{Auth: t.ModeNone, Anon: t.ModeNone},
		Public:    map[string]interface{}{"fn": "System"},
	})
	return err
}

// User management

// UserCreate creates user record
func (a *adapter) UserCreate(usr *t.User) error {
	if _, err := a.db.Collection("users").InsertOne(a.ctx, &usr); err != nil {
		return err
	}

	return nil
}

// UserGet fetches a single user by user id. If user is not found it returns (nil, nil)
func (a *adapter) UserGet(id t.Uid) (*t.User, error) {
	var user t.User

	filter := b.M{"_id": id.String(), "state": b.M{"$ne": t.StateDeleted}}
	if err := a.db.Collection("users").FindOne(a.ctx, filter).Decode(&user); err != nil {
		if err == mdb.ErrNoDocuments { // User not found
			return nil, nil
		} else {
			return nil, err
		}
	}
	user.Public = unmarshalBsonD(user.Public)
	user.Trusted = unmarshalBsonD(user.Trusted)
	return &user, nil
}

// UserGetAll returns user records for a given list of user IDs
func (a *adapter) UserGetAll(ids ...t.Uid) ([]t.User, error) {
	uids := make([]interface{}, len(ids))
	for i, id := range ids {
		uids[i] = id.String()
	}

	var users []t.User
	filter := b.M{"_id": b.M{"$in": uids}, "state": b.M{"$ne": t.StateDeleted}}
	cur, err := a.db.Collection("users").Find(a.ctx, filter)
	if err != nil {
		return nil, err
	}
	defer cur.Close(a.ctx)

	for cur.Next(a.ctx) {
		var user t.User
		if err := cur.Decode(&user); err != nil {
			return nil, err
		}
		user.Public = unmarshalBsonD(user.Public)
		user.Trusted = unmarshalBsonD(user.Trusted)
		users = append(users, user)
	}
	return users, nil
}

func (a *adapter) maybeStartTransaction(sess mdb.Session) error {
	if a.useTransactions {
		return sess.StartTransaction()
	}
	return nil
}

func (a *adapter) maybeCommitTransaction(ctx context.Context, sess mdb.Session) error {
	if a.useTransactions {
		return sess.CommitTransaction(ctx)
	}
	return nil
}

// UserDelete deletes user record.
func (a *adapter) UserDelete(uid t.Uid, hard bool) error {
	forUser := uid.String()
	// Select topics where the user is the owner.
	topicIds, err := a.db.Collection("topics").Distinct(a.ctx, "_id", b.M{"owner": forUser})
	if err != nil {
		return err
	}
	topicFilter := b.M{"topic": b.M{"$in": topicIds}}

	var sess mdb.Session
	if sess, err = a.conn.StartSession(); err != nil {
		return err
	}
	defer sess.EndSession(a.ctx)

	if err = a.maybeStartTransaction(sess); err != nil {
		return err
	}

	if err = mdb.WithSession(a.ctx, sess, func(sc mdb.SessionContext) error {

		if hard {
			// Can't delete user's messages in all topics because we cannot notify topics of such deletion.
			// Or we have to delete these messages one by one.
			// For now, just leave the messages there marked as sent by "not found" user.

			// Delete topics where the user is the owner:
			if len(topicIds) > 0 {
				// 1. Delete dellog
				// 2. Decrement fileuploads.
				// 3. Delete all messages.
				// 4. Delete subscriptions.

				// Delete dellog entries.
				_, err = a.db.Collection("dellog").DeleteMany(sc, topicFilter)
				if err != nil {
					return err
				}

				// Decrement fileuploads UseCounter
				// First get array of attachments IDs that were used in messages of topics from topicIds
				// Then decrement the usecount field of these file records
				err = a.decFileUseCounter(sc, "messages", b.M{"topic": b.M{"$in": topicIds}})
				if err != nil {
					return err
				}

				// Decrement use counter for topic avatars
				err = a.decFileUseCounter(sc, "topics", b.M{"_id": b.M{"$in": topicIds}})
				if err != nil {
					return err
				}

				// Delete messages
				_, err = a.db.Collection("messages").DeleteMany(sc, topicFilter)
				if err != nil {
					return err
				}

				// Delete subscriptions
				_, err = a.db.Collection("subscriptions").DeleteMany(sc, topicFilter)
				if err != nil {
					return err
				}

				// And finally delete the topics.
				if _, err = a.db.Collection("topics").DeleteMany(sc, b.M{"owner": forUser}); err != nil {
					return err
				}
			}

			// Select all other topics where the user is a subscriber.
			topicIds, err = a.db.Collection("subscriptions").Distinct(sc, "topic", b.M{"user": forUser})
			if err != nil {
				return err
			}

			if len(topicIds) > 0 {
				// Delete user's dellog entries.
				if _, err = a.db.Collection("dellog").DeleteMany(sc,
					b.M{"topic": b.M{"$in": topicIds}, "deletedfor": forUser}); err != nil {
					return err
				}

				// Delete user's markings of soft-deleted messages
				filter := b.M{"topic": b.M{"$in": topicIds}, "deletedfor.user": forUser}
				if _, err = a.db.Collection("messages").
					UpdateMany(sc, filter, b.M{"$pull": b.M{"deletedfor": b.M{"user": forUser}}}); err != nil {
					return err
				}

				// Delete user's subscriptions in all topics.
				if err = a.subsDelete(sc, b.M{"user": forUser}, true); err != nil {
					return err
				}
			}

			// Delete user's authentication records.
			if _, err = a.authDelAllRecords(sc, uid); err != nil {
				return err
			}

			// Delete credentials.
			if err = a.credDel(sc, uid, "", ""); err != nil && err != t.ErrNotFound {
				return err
			}

			// Delete avatar (decrement use counter).
			if err = a.decFileUseCounter(sc, "users", b.M{"_id": forUser}); err != nil {
				return err
			}

			// And finally delete the user.
			if _, err = a.db.Collection("users").DeleteOne(sc, b.M{"_id": forUser}); err != nil {
				return err
			}
		} else {
			// Disable user's subscriptions.
			if err = a.subsDelete(sc, b.M{"user": forUser}, false); err != nil {
				return err
			}

			// Disable subscriptions for topics where the user is the owner.
			// Disable topics where the user is the owner.
			now := t.TimeNow()
			disable := b.M{"$set": b.M{"state": t.StateDeleted, "stateat": now}}

			if _, err = a.db.Collection("subscriptions").UpdateMany(sc, topicFilter, disable); err != nil {
				return err
			}
			if _, err = a.db.Collection("topics").UpdateMany(sc, b.M{"_id": b.M{"$in": topicIds}}, disable); err != nil {
				return err
			}
			if _, err = a.db.Collection("users").UpdateMany(sc, b.M{"_id": forUser}, disable); err != nil {
				return err
			}
		}

		// Finally commit all changes
		return a.maybeCommitTransaction(sc, sess)
	}); err != nil {
		return err
	}

	return err
}

// topicStateForUser is called by UserUpdate when the update contains state change
func (a *adapter) topicStateForUser(uid t.Uid, now time.Time, update interface{}) error {
	state, ok := update.(t.ObjState)
	if !ok {
		return t.ErrMalformed
	}

	if now.IsZero() {
		now = t.TimeNow()
	}

	// Change state of all topics where the user is the owner.
	if _, err := a.db.Collection("topics").UpdateMany(a.ctx,
		b.M{"owner": uid.String(), "state": b.M{"$ne": t.StateDeleted}},
		b.M{"$set": b.M{"state": state, "stateat": now}}); err != nil {
		return err
	}

	// Change state of p2p topics with the user (p2p topic's owner is blank)
	topicIds, err := a.db.Collection("subscriptions").Distinct(a.ctx, "topic", b.M{"user": uid.String()})
	if err != nil {
		return err
	}

	if _, err := a.db.Collection("topics").UpdateMany(a.ctx,
		b.M{"_id": b.M{"$in": topicIds}, "owner": "", "state": b.M{"$ne": t.StateDeleted}},
		b.M{"$set": b.M{"state": state, "stateat": now}}); err != nil {
		return err
	}
	// Subscriptions don't need to be updated:
	// subscriptions of a disabled user are not disabled and still can be manipulated.
	return nil
}

// UserUpdate updates user record
func (a *adapter) UserUpdate(uid t.Uid, update map[string]interface{}) error {
	// to get round the hardcoded "UpdatedAt" key in store.Users.Update()
	update = normalizeUpdateMap(update)

	_, err := a.db.Collection("users").UpdateOne(a.ctx, b.M{"_id": uid.String()}, b.M{"$set": update})
	if err != nil {
		return err
	}

	if state, ok := update["state"]; ok {
		now, _ := update["stateat"].(time.Time)
		err = a.topicStateForUser(uid, now, state)
	}
	return err
}

// UserUpdateTags adds, removes, or resets user's tags
func (a *adapter) UserUpdateTags(uid t.Uid, add, remove, reset []string) ([]string, error) {
	// Compare to nil vs checking for zero length: zero length reset is valid.
	if reset != nil {
		// Replace Tags with the new value
		return reset, a.UserUpdate(uid, map[string]interface{}{"tags": reset})
	}

	var user t.User
	err := a.db.Collection("users").FindOne(a.ctx, b.M{"_id": uid.String()}).Decode(&user)
	if err != nil {
		return nil, err
	}

	// Mutate the tag list.
	newTags := user.Tags
	if len(add) > 0 {
		newTags = union(newTags, add)
	}
	if len(remove) > 0 {
		newTags = diff(newTags, remove)
	}

	update := map[string]interface{}{"tags": newTags}
	if err := a.UserUpdate(uid, update); err != nil {
		return nil, err
	}

	// Get the new tags
	var tags map[string][]string
	findOpts := mdbopts.FindOne().SetProjection(b.M{"tags": 1, "_id": 0})
	err = a.db.Collection("users").FindOne(a.ctx, b.M{"_id": uid.String()}, findOpts).Decode(&tags)
	if err != nil {
		return nil, err
	}

	return tags["tags"], nil
}

// UserGetByCred returns user ID for the given validated credential.
func (a *adapter) UserGetByCred(method, value string) (t.Uid, error) {
	var userId map[string]string
	err := a.db.Collection("credentials").FindOne(a.ctx,
		b.M{"_id": method + ":" + value},
		mdbopts.FindOne().SetProjection(b.M{"user": 1, "_id": 0}),
	).Decode(&userId)
	if err != nil {
		if err == mdb.ErrNoDocuments {
			return t.ZeroUid, nil
		}
		return t.ZeroUid, err
	}

	return t.ParseUid(userId["user"]), nil
}

// UserUnreadCount returns the total number of unread messages in all topics with
// the R permission.
func (a *adapter) UserUnreadCount(uid t.Uid) (int, error) {
	pipeline := b.A{
		b.M{"$match": b.M{"user": uid.String()}},
		// Join documents from two collection
		b.M{"$lookup": b.M{
			"from":         "topics",
			"localField":   "topic",
			"foreignField": "_id",
			"as":           "fromTopics"},
		},
		// Merge two documents into one
		b.M{"$replaceRoot": b.M{"newRoot": b.M{"$mergeObjects": b.A{b.M{"$arrayElemAt": b.A{"$fromTopics", 0}}, "$$ROOT"}}}},

		b.M{"$match": b.M{
			"deletedat": b.M{"$exists": false},
			"state":     b.M{"$ne": t.StateDeleted},
			// Filter by access mode
			"modewant":  b.M{"$bitsAllSet": b.A{t.ModeRead}},
			"modegiven": b.M{"$bitsAllSet": b.A{t.ModeRead}}}},

		b.M{"$group": b.M{"_id": nil, "unreadCount": b.M{"$sum": b.M{"$subtract": b.A{"$seqid", "$readseqid"}}}}},
	}
	cur, err := a.db.Collection("subscriptions").Aggregate(a.ctx, pipeline)
	if err != nil {
		return 0, err
	}
	defer cur.Close(a.ctx)

	var result []struct {
		Id          interface{} `bson:"_id"`
		UnreadCount int         `bson:"unreadCount"`
	}
	if err = cur.All(a.ctx, &result); err != nil {
		return 0, err
	}
	if len(result) == 0 { // Not found
		return 0, nil
	}
	return result[0].UnreadCount, nil
}

// Credential management

// CredUpsert adds or updates a validation record. Returns true if inserted, false if updated.
// 1. if credential is validated:
// 1.1 Hard-delete unconfirmed equivalent record, if exists.
// 1.2 Insert new. Report error if duplicate.
// 2. if credential is not validated:
// 2.1 Check if validated equivalent exist. If so, report an error.
// 2.2 Soft-delete all unvalidated records of the same method.
// 2.3 Undelete existing credential. Return if successful.
// 2.4 Insert new credential record.
func (a *adapter) CredUpsert(cred *t.Credential) (bool, error) {
	credCollection := a.db.Collection("credentials")

	cred.Id = cred.Method + ":" + cred.Value

	if !cred.Done {
		// Check if the same credential is already validated.
		var result1 t.Credential
		err := credCollection.FindOne(a.ctx, b.M{"_id": cred.Id}).Decode(&result1)
		if result1 != (t.Credential{}) {
			// Someone has already validated this credential.
			return false, t.ErrDuplicate
		}
		if err != nil && err != mdb.ErrNoDocuments { // if no result -> continue
			return false, err
		}

		// Soft-delete all unvalidated records of this user and method.
		_, err = credCollection.UpdateMany(a.ctx,
			b.M{"user": cred.User, "method": cred.Method, "done": false},
			b.M{"$set": b.M{"deletedat": t.TimeNow()}})
		if err != nil {
			return false, err
		}

		// If credential is not confirmed, it should not block others
		// from attempting to validate it: make index user-unique instead of global-unique.
		cred.Id = cred.User + ":" + cred.Id

		// Check if this credential has already been added by the user.
		var result2 t.Credential
		err = credCollection.FindOne(a.ctx, b.M{"_id": cred.Id}).Decode(&result2)
		if result2 != (t.Credential{}) {
			_, err = credCollection.UpdateOne(a.ctx,
				b.M{"_id": cred.Id},
				b.M{
					"$unset": b.M{"deletedat": ""},
					"$set":   b.M{"updatedat": cred.UpdatedAt, "resp": cred.Resp}})
			if err != nil {
				return false, err
			}

			// The record was updated, all is fine.
			return false, nil
		}
		if err != nil && err != mdb.ErrNoDocuments {
			return false, err
		}
	} else {
		// Hard-delete potentially present unvalidated credential.
		_, err := credCollection.DeleteOne(a.ctx, b.M{"_id": cred.User + ":" + cred.Id})
		if err != nil {
			return false, err
		}
	}

	// Insert a new record.
	_, err := credCollection.InsertOne(a.ctx, cred)
	if isDuplicateErr(err) {
		return true, t.ErrDuplicate
	}

	return true, err
}

// CredGetActive returns the currently active credential record for the given method.
func (a *adapter) CredGetActive(uid t.Uid, method string) (*t.Credential, error) {
	var cred t.Credential

	filter := b.M{
		"user":      uid.String(),
		"deletedat": b.M{"$exists": false},
		"method":    method,
		"done":      false}

	if err := a.db.Collection("credentials").FindOne(a.ctx, filter).Decode(&cred); err != nil {
		if err == mdb.ErrNoDocuments { // Cred not found
			return nil, t.ErrNotFound
		}
		return nil, err
	}

	return &cred, nil
}

// CredGetAll returns credential records for the given user and method, validated only or all.
func (a *adapter) CredGetAll(uid t.Uid, method string, validatedOnly bool) ([]t.Credential, error) {
	filter := b.M{"user": uid.String()}
	if method != "" {
		filter["method"] = method
	}
	if validatedOnly {
		filter["done"] = true
	} else {
		filter["deletedat"] = b.M{"$exists": false}
	}

	cur, err := a.db.Collection("credentials").Find(a.ctx, filter)
	if err != nil {
		return nil, err
	}
	defer cur.Close(a.ctx)

	var credentials []t.Credential
	if err := cur.All(a.ctx, &credentials); err != nil {
		return nil, err
	}
	return credentials, nil
}

// CredDel deletes credentials for the given method/value. If method is empty, deletes all
// user's credentials.
func (a *adapter) credDel(ctx context.Context, uid t.Uid, method, value string) error {
	credCollection := a.db.Collection("credentials")
	filter := b.M{"user": uid.String()}
	if method != "" {
		filter["method"] = method
		if value != "" {
			filter["value"] = value
		}
	} else {
		res, err := credCollection.DeleteMany(ctx, filter)
		if err == nil {
			if res.DeletedCount == 0 {
				err = t.ErrNotFound
			}
		}
		return err
	}

	// Hard-delete all confirmed values or values with no attempts at confirmation.
	hardDeleteFilter := copyBsonMap(filter)
	hardDeleteFilter["$or"] = b.A{
		b.M{"done": true},
		b.M{"retries": 0}}
	if res, err := credCollection.DeleteMany(ctx, hardDeleteFilter); err != nil {
		return err
	} else if res.DeletedCount > 0 {
		return nil
	}

	// Soft-delete all other values.
	res, err := credCollection.UpdateMany(ctx, filter, b.M{"$set": b.M{"deletedat": t.TimeNow()}})
	if err == nil {
		if res.ModifiedCount == 0 {
			err = t.ErrNotFound
		}
	}
	return err
}

func (a *adapter) CredDel(uid t.Uid, method, value string) error {
	return a.credDel(a.ctx, uid, method, value)
}

// CredConfirm marks given credential as validated.
func (a *adapter) CredConfirm(uid t.Uid, method string) error {
	cred, err := a.CredGetActive(uid, method)
	if err != nil {
		return err
	}

	cred.Done = true
	cred.UpdatedAt = t.TimeNow()
	if _, err = a.CredUpsert(cred); err != nil {
		return err
	}

	_, _ = a.db.Collection("credentials").DeleteOne(a.ctx, b.M{"_id": uid.String() + ":" + cred.Method + ":" + cred.Value})
	return nil
}

// CredFail increments count of failed validation attepmts for the given credentials.
func (a *adapter) CredFail(uid t.Uid, method string) error {
	filter := b.M{
		"user":      uid.String(),
		"deletedat": b.M{"$exists": false},
		"method":    method,
		"done":      false}

	update := b.M{
		"$inc": b.M{"retries": 1},
		"$set": b.M{"updatedat": t.TimeNow()}}
	_, err := a.db.Collection("credentials").UpdateOne(a.ctx, filter, update)
	return err
}

// Authentication management for the basic authentication scheme

// AuthGetUniqueRecord returns authentication record for a given unique value i.e. login.
func (a *adapter) AuthGetUniqueRecord(unique string) (t.Uid, auth.Level, []byte, time.Time, error) {
	var record struct {
		UserId  string
		AuthLvl auth.Level
		Secret  []byte
		Expires time.Time
	}

	filter := b.M{"_id": unique}
	findOpts := mdbopts.FindOne().SetProjection(b.M{
		"userid":  1,
		"authlvl": 1,
		"secret":  1,
		"expires": 1,
	})
	if err := a.db.Collection("auth").FindOne(a.ctx, filter, findOpts).Decode(&record); err != nil {
		if err == mdb.ErrNoDocuments {
			return t.ZeroUid, 0, nil, time.Time{}, nil
		}
		return t.ZeroUid, 0, nil, time.Time{}, err
	}

	return t.ParseUid(record.UserId), record.AuthLvl, record.Secret, record.Expires, nil
}

// AuthGetRecord returns authentication record given user ID and method.
func (a *adapter) AuthGetRecord(uid t.Uid, scheme string) (string, auth.Level, []byte, time.Time, error) {
	var record struct {
		Id      string `bson:"_id"`
		AuthLvl auth.Level
		Secret  []byte
		Expires time.Time
	}

	filter := b.M{"userid": uid.String(), "scheme": scheme}
	findOpts := mdbopts.FindOne().SetProjection(b.M{
		"authlvl": 1,
		"secret":  1,
		"expires": 1,
	})
	err := a.db.Collection("auth").FindOne(a.ctx, filter, findOpts).Decode(&record)
	if err != nil {
		if err == mdb.ErrNoDocuments {
			return "", 0, nil, time.Time{}, t.ErrNotFound
		}
		return "", 0, nil, time.Time{}, err
	}

	return record.Id, record.AuthLvl, record.Secret, record.Expires, nil
}

// AuthAddRecord creates new authentication record
func (a *adapter) AuthAddRecord(uid t.Uid, scheme, unique string, authLvl auth.Level, secret []byte, expires time.Time) error {
	authRecord := b.M{
		"_id":     unique,
		"userid":  uid.String(),
		"scheme":  scheme,
		"authlvl": authLvl,
		"secret":  secret,
		"expires": expires}
	if _, err := a.db.Collection("auth").InsertOne(a.ctx, authRecord); err != nil {
		if isDuplicateErr(err) {
			return t.ErrDuplicate
		}
		return err
	}
	return nil
}

// AuthDelScheme deletes an existing authentication scheme for the user.
func (a *adapter) AuthDelScheme(uid t.Uid, scheme string) error {
	_, err := a.db.Collection("auth").DeleteOne(a.ctx,
		b.M{
			"userid": uid.String(),
			"scheme": scheme})
	return err
}

func (a *adapter) authDelAllRecords(ctx context.Context, uid t.Uid) (int, error) {
	res, err := a.db.Collection("auth").DeleteMany(ctx, b.M{"userid": uid.String()})
	return int(res.DeletedCount), err
}

// AuthDelAllRecords deletes all records of a given user.
func (a *adapter) AuthDelAllRecords(uid t.Uid) (int, error) {
	return a.authDelAllRecords(a.ctx, uid)
}

// AuthUpdRecord modifies an authentication record.
func (a *adapter) AuthUpdRecord(uid t.Uid, scheme, unique string,
	authLvl auth.Level, secret []byte, expires time.Time) error {
	// The primary key is immutable. If '_id' has changed, we have to replace the old record with a new one:
	// 1. Check if '_id' has changed.
	// 2. If not, execute update by '_id'
	// 3. If yes, first insert the new record (it may fail due to dublicate '_id') then delete the old one.

	var err error
	var record struct {
		Unique string `bson:"_id"`
	}
	findOpts := mdbopts.FindOne().SetProjection(b.M{"_id": 1})
	filter := b.M{"userid": uid.String(), "scheme": scheme}
	if err = a.db.Collection("auth").FindOne(a.ctx, filter, findOpts).Decode(&record); err != nil {
		return err
	}

	if record.Unique == unique {
		_, err = a.db.Collection("auth").UpdateOne(a.ctx,
			b.M{"_id": unique},
			b.M{"$set": b.M{
				"authlvl": authLvl,
				"secret":  secret,
				"expires": expires}})
	} else {
		err = a.AuthAddRecord(uid, scheme, unique, authLvl, secret, expires)
		if err == nil {
			a.AuthDelScheme(uid, scheme)
		}
	}

	return err
}

// Topic management

func (a *adapter) undeleteSubscription(sub *t.Subscription) error {
	_, err := a.db.Collection("subscriptions").UpdateOne(a.ctx,
		b.M{"_id": sub.Id},
		b.M{
			"$unset": b.M{"deletedat": ""},
			"$set": b.M{
				"updatedat": sub.UpdatedAt,
				"createdat": sub.CreatedAt,
				"modegiven": sub.ModeGiven,
				"delid":     0,
				"readseqid": 0,
				"recvseqid": 0}})
	return err
}

// TopicCreate creates a topic
func (a *adapter) TopicCreate(topic *t.Topic) error {
	_, err := a.db.Collection("topics").InsertOne(a.ctx, &topic)
	return err
}

// TopicCreateP2P creates a p2p topic
func (a *adapter) TopicCreateP2P(initiator, invited *t.Subscription) error {
	initiator.Id = initiator.Topic + ":" + initiator.User
	// Don't care if the initiator changes own subscription
	replOpts := mdbopts.Replace().SetUpsert(true)
	_, err := a.db.Collection("subscriptions").ReplaceOne(a.ctx, b.M{"_id": initiator.Id}, initiator, replOpts)
	if err != nil {
		return err
	}

	// If the second subscription exists, don't overwrite it. Just make sure it's not deleted.
	invited.Id = invited.Topic + ":" + invited.User
	_, err = a.db.Collection("subscriptions").InsertOne(a.ctx, invited)
	if err != nil {
		// Is this a duplicate subscription?
		if !isDuplicateErr(err) {
			// It's a genuine DB error
			return err
		}
		// Undelete the second subsription if it exists: remove DeletedAt, update CreatedAt and UpdatedAt,
		// update ModeGiven.
		err = a.undeleteSubscription(invited)
		if err != nil {
			return err
		}
	}

	topic := &t.Topic{
		ObjHeader: t.ObjHeader{Id: initiator.Topic},
		TouchedAt: initiator.GetTouchedAt()}
	topic.ObjHeader.MergeTimes(&initiator.ObjHeader)
	return a.TopicCreate(topic)
}

// TopicGet loads a single topic by name, if it exists. If the topic does not exist the call returns (nil, nil)
func (a *adapter) TopicGet(topic string) (*t.Topic, error) {
	var tpc = new(t.Topic)
	if err := a.db.Collection("topics").FindOne(a.ctx, b.M{"_id": topic}).Decode(tpc); err != nil {
		if err == mdb.ErrNoDocuments {
			return nil, nil
		}
		return nil, err
	}
	tpc.Public = unmarshalBsonD(tpc.Public)
	tpc.Trusted = unmarshalBsonD(tpc.Trusted)
	return tpc, nil
}

// TopicsForUser loads user's contact list: p2p and grp topics, except for 'me' & 'fnd' subscriptions.
// Reads and denormalizes Public & Trusted values.
func (a *adapter) TopicsForUser(uid t.Uid, keepDeleted bool, opts *t.QueryOpt) ([]t.Subscription, error) {
	// Fetch user's subscriptions
	filter := b.M{"user": uid.String()}
	if !keepDeleted {
		// Filter out rows with defined deletedat
		filter["deletedat"] = b.M{"$exists": false}
	}

	limit := 0
	ims := time.Time{}
	if opts != nil {
		if opts.Topic != "" {
			filter["topic"] = opts.Topic
		}

		// Apply the limit only when the client does not manage the cache (or cold start).
		// Otherwise have to get all subscriptions and do a manual join with users/topics.
		if opts.IfModifiedSince == nil {
			if opts.Limit > 0 && opts.Limit < a.maxResults {
				limit = opts.Limit
			} else {
				limit = a.maxResults
			}
		} else {
			ims = *opts.IfModifiedSince
		}
	} else {
		limit = a.maxResults
	}

	var findOpts *mdbopts.FindOptions
	if limit > 0 {
		findOpts = mdbopts.Find().SetLimit(int64(limit))
	}

	cur, err := a.db.Collection("subscriptions").Find(a.ctx, filter, findOpts)
	if err != nil {
		return nil, err
	}

	// Fetch subscriptions. Two queries are needed: users table (me & p2p) and topics table (p2p and grp).
	// Prepare a list of Separate subscriptions to users vs topics
	join := make(map[string]t.Subscription) // Keeping these to make a join with table for .private and .access
	topq := make([]string, 0, 16)
	usrq := make([]string, 0, 16)
	for cur.Next(a.ctx) {
		var sub t.Subscription
		if err = cur.Decode(&sub); err != nil {
			break
		}
		tname := sub.Topic
		sub.User = uid.String()
		tcat := t.GetTopicCat(tname)

		if tcat == t.TopicCatMe || tcat == t.TopicCatFnd {
			// Skip 'me' or 'fnd' subscription. Don't skip 'sys'.
			continue
		} else if tcat == t.TopicCatP2P {
			// P2P subscription, find the other user to get user.Public
			uid1, uid2, _ := t.ParseP2P(sub.Topic)
			if uid1 == uid {
				usrq = append(usrq, uid2.String())
				sub.SetWith(uid2.UserId())
			} else {
				usrq = append(usrq, uid1.String())
				sub.SetWith(uid1.UserId())
			}
			topq = append(topq, tname)
		} else {
			// Group or sys subscription.
			if tcat == t.TopicCatGrp {
				// Maybe convert channel name to topic name.
				tname = t.ChnToGrp(tname)
			}
			topq = append(topq, tname)
		}
		sub.Private = unmarshalBsonD(sub.Private)
		join[tname] = sub
	}
	cur.Close(a.ctx)
	if err != nil {
		return nil, err
	}

	var subs []t.Subscription
	if len(join) == 0 {
		return subs, nil
	}

	if len(topq) > 0 {
		// Fetch grp & p2p topics
		filter = b.M{"_id": b.M{"$in": topq}}
		if !keepDeleted {
			filter["state"] = b.M{"$ne": t.StateDeleted}
		}
		if !ims.IsZero() {
			// Use cache timestamp if provided: get newer entries only.
			filter["updatedat"] = b.M{"$gt": ims}

			findOpts = nil
			if limit > 0 && limit < len(topq) {
				// No point in fetching more than the requested limit.
				findOpts = mdbopts.Find().SetLimit(int64(limit))
			}
		}
		cur, err = a.db.Collection("topics").Find(a.ctx, filter, findOpts)
		if err != nil {
			return nil, err
		}

		for cur.Next(a.ctx) {
			var top t.Topic
			if err = cur.Decode(&top); err != nil {
				break
			}
			sub := join[top.Id]
			sub.UpdatedAt = common.SelectEarliestUpdatedAt(sub.UpdatedAt, top.UpdatedAt, ims)
			sub.SetState(top.State)
			sub.SetTouchedAt(top.TouchedAt)
			sub.SetSeqId(top.SeqId)
			if t.GetTopicCat(sub.Topic) == t.TopicCatGrp {
				sub.SetPublic(unmarshalBsonD(top.Public))
				sub.SetTrusted(unmarshalBsonD(top.Trusted))
			}
			// Put back the updated value of a p2p subsription, will process further below
			join[top.Id] = sub
		}
		cur.Close(a.ctx)
		if err != nil {
			return nil, err
		}
	}

	// Fetch p2p users and join to p2p tables
	if len(usrq) > 0 {
		filter = b.M{"_id": b.M{"$in": usrq}}
		if !keepDeleted {
			filter["state"] = b.M{"$ne": t.StateDeleted}
		}

		// Ignoring ims: we need all users to get LastSeen and UserAgent.

		cur, err = a.db.Collection("users").Find(a.ctx, filter, findOpts)
		if err != nil {
			return nil, err
		}

		var usr2 t.User
		for cur.Next(a.ctx) {
<<<<<<< HEAD
			var usr2 t.User
=======
>>>>>>> 7458de20
			if err = cur.Decode(&usr2); err != nil {
				break
			}

			joinOn := uid.P2PName(t.ParseUid(usr2.Id))
			if sub, ok := join[joinOn]; ok {
				sub.UpdatedAt = common.SelectEarliestUpdatedAt(sub.UpdatedAt, usr2.UpdatedAt, ims)
				sub.SetState(usr2.State)
				sub.SetPublic(unmarshalBsonD(usr2.Public))
				sub.SetTrusted(unmarshalBsonD(usr2.Trusted))
				sub.SetDefaultAccess(usr2.Access.Auth, usr2.Access.Anon)
				sub.SetLastSeenAndUA(usr2.LastSeen, usr2.UserAgent)
				join[joinOn] = sub
			}
		}
		cur.Close(a.ctx)
		if err != nil {
			return nil, err
		}
	}

	subs = make([]t.Subscription, 0, len(join))
	for _, sub := range join {
		subs = append(subs, sub)
	}

	return common.SelectEarliestUpdatedSubs(subs, opts, a.maxResults), nil
}

// UsersForTopic loads users' subscriptions for a given topic. Public & Trusted are loaded.
func (a *adapter) UsersForTopic(topic string, keepDeleted bool, opts *t.QueryOpt) ([]t.Subscription, error) {
	tcat := t.GetTopicCat(topic)

	// Fetch topic subscribers
	// Fetch all subscribed users. The number of users is not large
	filter := b.M{"topic": topic}
	if !keepDeleted && tcat != t.TopicCatP2P {
		// Filter out rows with DeletedAt being not null.
		// P2P topics must load all subscriptions otherwise it will be impossible
		// to swap Public values.
		filter["deletedat"] = b.M{"$exists": false}
	}

	limit := a.maxResults
	var oneUser t.Uid
	if opts != nil {
		// Ignore IfModifiedSince - we must return all entries
		// Those unmodified will be stripped of Public, Trusted & Private.

		if !opts.User.IsZero() {
			if tcat != t.TopicCatP2P {
				filter["user"] = opts.User.String()
			}
			oneUser = opts.User
		}
		if opts.Limit > 0 && opts.Limit < limit {
			limit = opts.Limit
		}
	}

	cur, err := a.db.Collection("subscriptions").Find(a.ctx, filter, mdbopts.Find().SetLimit(int64(limit)))
	if err != nil {
		return nil, err
	}

	// Fetch subscriptions
	var subs []t.Subscription
	join := make(map[string]t.Subscription)
	usrq := make([]interface{}, 0, 16)
	for cur.Next(a.ctx) {
		var sub t.Subscription
		if err = cur.Decode(&sub); err != nil {
			break
		}
		join[sub.User] = sub
		usrq = append(usrq, sub.User)
	}
	cur.Close(a.ctx)
	if err != nil {
		return nil, err
	}

	if len(usrq) > 0 {
		subs = make([]t.Subscription, 0, len(usrq))

		// Fetch users by a list of subscriptions
		cur, err = a.db.Collection("users").Find(a.ctx, b.M{
			"_id":   b.M{"$in": usrq},
			"state": b.M{"$ne": t.StateDeleted}})
		if err != nil {
			return nil, err
		}

		var usr2 t.User
		for cur.Next(a.ctx) {
<<<<<<< HEAD
			var usr2 t.User
			if err = cur.Decode(&usr2); err != nil {

=======
			if err = cur.Decode(&usr2); err != nil {
>>>>>>> 7458de20
				break
			}
			if sub, ok := join[usr2.Id]; ok {
				sub.ObjHeader.MergeTimes(&usr2.ObjHeader)
				sub.Private = unmarshalBsonD(sub.Private)
<<<<<<< HEAD
				sub.SetPublic(unmarshalBsonD(usr2.Public))
				sub.SetTrusted(unmarshalBsonD(usr2.Trusted))
=======
				sub.SetPublic(unmarshalBsonD(usr.Public))
				sub.SetTrusted(unmarshalBsonD(usr2.Trusted))
				sub.SetLastSeenAndUA(usr.LastSeen, usr.UserAgent)

>>>>>>> 7458de20
				subs = append(subs, sub)
			}
		}
		cur.Close(a.ctx)
		if err != nil {
			return nil, err
		}
	}

	if t.GetTopicCat(topic) == t.TopicCatP2P && len(subs) > 0 {
		// Swap public values & lastSeen of P2P topics as expected.
		if len(subs) == 1 {
			// User is deleted. Nothing we can do.
			subs[0].SetPublic(nil)
			subs[0].SetTrusted(nil)
<<<<<<< HEAD
=======
			subs[0].SetLastSeenAndUA(nil, "")
>>>>>>> 7458de20
		} else {
			tmp := subs[0].GetPublic()
			subs[0].SetPublic(subs[1].GetPublic())
			subs[1].SetPublic(tmp)

			tmp = subs[0].GetTrusted()
			subs[0].SetTrusted(subs[1].GetTrusted())
			subs[1].SetTrusted(tmp)
<<<<<<< HEAD
=======

			lastSeen := subs[0].GetLastSeen()
			userAgent := subs[0].GetUserAgent()
			subs[0].SetLastSeenAndUA(subs[1].GetLastSeen(), subs[1].GetUserAgent())
			subs[1].SetLastSeenAndUA(lastSeen, userAgent)
>>>>>>> 7458de20
		}

		// Remove deleted and unneeded subscriptions
		if !keepDeleted || !oneUser.IsZero() {
			var xsubs []t.Subscription
			for i := range subs {
				if (subs[i].DeletedAt != nil && !keepDeleted) || (!oneUser.IsZero() && subs[i].Uid() != oneUser) {
					continue
				}
				xsubs = append(xsubs, subs[i])
			}
			subs = xsubs
		}
	}

	return subs, nil
}

// OwnTopics loads a slice of topic names where the user is the owner.
func (a *adapter) OwnTopics(uid t.Uid) ([]string, error) {
	filter := b.M{"owner": uid.String(), "state": b.M{"$ne": t.StateDeleted}}
	findOpts := mdbopts.Find().SetProjection(b.M{"_id": 1})
	cur, err := a.db.Collection("topics").Find(a.ctx, filter, findOpts)
	if err != nil {
		return nil, err
	}

	var names []string
	for cur.Next(a.ctx) {
		var res map[string]string
		if err = cur.Decode(&res); err != nil {
			break
		}
		names = append(names, res["_id"])
	}
	cur.Close(a.ctx)

	return names, err
}

// ChannelsForUser loads a slice of topic names where the user is a channel reader and notifications (P) are enabled.
func (a *adapter) ChannelsForUser(uid t.Uid) ([]string, error) {
	filter := b.M{
		"user":      uid.String(),
		"deletedat": b.M{"$exists": false},
		"topic":     b.M{"$regex": primitive.Regex{Pattern: "^chn"}},
		"modewant":  b.M{"$bitsAllSet": b.A{t.ModePres}},
		"modegiven": b.M{"$bitsAllSet": b.A{t.ModePres}}}
	findOpts := mdbopts.Find().SetProjection(b.M{"topic": 1})
	cur, err := a.db.Collection("subscriptions").Find(a.ctx, filter, findOpts)
	if err != nil {
		return nil, err
	}

	var names []string
	for cur.Next(a.ctx) {
		var res map[string]string
		if err = cur.Decode(&res); err != nil {
			break
		}
		names = append(names, res["topic"])
	}
	cur.Close(a.ctx)

	return names, err
}

// TopicShare creates topic subscriptions
func (a *adapter) TopicShare(subs []*t.Subscription) error {
	// Assign Ids.
	for i := 0; i < len(subs); i++ {
		subs[i].Id = subs[i].Topic + ":" + subs[i].User
	}

	// Subscription could have been marked as deleted (DeletedAt != nil). If it's marked
	// as deleted, unmark by clearing the DeletedAt field of the old subscription and
	// updating times and ModeGiven.
	for _, sub := range subs {
		_, err := a.db.Collection("subscriptions").InsertOne(a.ctx, sub)
		if err != nil {
			if isDuplicateErr(err) {
				if err = a.undeleteSubscription(sub); err != nil {
					return err
				}
			} else {
				return err
			}
		}
	}

	return nil
}

// TopicDelete deletes topic, subscription, messages
func (a *adapter) TopicDelete(topic string, hard bool) error {
	err := a.subsDelete(a.ctx, b.M{"topic": topic}, hard)
	if err != nil {
		return err
	}

	filter := b.M{"_id": topic}
	if hard {
		if err = a.MessageDeleteList(topic, nil); err != nil {
			return err
		}
		if err = a.decFileUseCounter(a.ctx, "topics", filter); err != nil {
			return err
		}
		_, err = a.db.Collection("topics").DeleteOne(a.ctx, filter)
	} else {
		_, err = a.db.Collection("topics").UpdateOne(a.ctx, filter, b.M{"$set": b.M{
			"state":   t.StateDeleted,
			"stateat": t.TimeNow(),
		}})
	}

	return err
}

// TopicUpdateOnMessage increments Topic's or User's SeqId value and updates TouchedAt timestamp.
func (a *adapter) TopicUpdateOnMessage(topic string, msg *t.Message) error {
	return a.topicUpdate(topic, map[string]interface{}{"seqid": msg.SeqId, "touchedat": msg.CreatedAt})
}

// TopicUpdate updates topic record.
func (a *adapter) TopicUpdate(topic string, update map[string]interface{}) error {
	return a.topicUpdate(topic, normalizeUpdateMap(update))
}

// TopicOwnerChange updates topic's owner
func (a *adapter) TopicOwnerChange(topic string, newOwner t.Uid) error {
	return a.topicUpdate(topic, map[string]interface{}{"owner": newOwner.String()})
}

func (a *adapter) topicUpdate(topic string, update map[string]interface{}) error {
	_, err := a.db.Collection("topics").UpdateOne(a.ctx,
		b.M{"_id": topic},
		b.M{"$set": update})

	return err
}

// Topic subscriptions

// SubscriptionGet reads a subscription of a user to a topic
func (a *adapter) SubscriptionGet(topic string, user t.Uid) (*t.Subscription, error) {
	sub := new(t.Subscription)
	err := a.db.Collection("subscriptions").FindOne(a.ctx, b.M{
		"_id":       topic + ":" + user.String(),
		"deletedat": b.M{"$exists": false}}).Decode(sub)
	if err != nil {
		if err == mdb.ErrNoDocuments {
			return nil, nil
		}
		return nil, err
	}

	return sub, nil
}

// SubsForUser loads all subscriptions of a given user. It does NOT load Public, Trusted or Private values,
// does not load deleted subs.
func (a *adapter) SubsForUser(user t.Uid) ([]t.Subscription, error) {
	filter := b.M{"user": user.String(), "deletedat": b.M{"$exists": false}}

	cur, err := a.db.Collection("subscriptions").Find(a.ctx, filter)
	if err != nil {
		return nil, err
	}
	defer cur.Close(a.ctx)

	var subs []t.Subscription
	for cur.Next(a.ctx) {
		var ss t.Subscription
		if err := cur.Decode(&ss); err != nil {
			return nil, err
		}
		ss.Private = nil
		subs = append(subs, ss)
	}

	return subs, cur.Err()
}

// SubsForTopic gets a list of subscriptions to a given topic. Does NOT load Public & Trusted values.
func (a *adapter) SubsForTopic(topic string, keepDeleted bool, opts *t.QueryOpt) ([]t.Subscription, error) {
	filter := b.M{"topic": topic}
	if !keepDeleted {
		filter["deletedat"] = b.M{"$exists": false}
	}

	limit := a.maxResults
	if opts != nil {
		// Ignore IfModifiedSince - we must return all entries
		// Those unmodified will be stripped of Public, Trusted & Private.

		if !opts.User.IsZero() {
			filter["user"] = opts.User.String()
		}
		if opts.Limit > 0 && opts.Limit < limit {
			limit = opts.Limit
		}
	}
	findOpts := new(mdbopts.FindOptions).SetLimit(int64(limit))

	cur, err := a.db.Collection("subscriptions").Find(a.ctx, filter, findOpts)
	if err != nil {
		return nil, err
	}
	defer cur.Close(a.ctx)

	var subs []t.Subscription
	for cur.Next(a.ctx) {
		var ss t.Subscription
		if err := cur.Decode(&ss); err != nil {
			return nil, err
		}
		ss.Private = unmarshalBsonD(ss.Private)
		subs = append(subs, ss)
	}

	return subs, cur.Err()
}

// SubsUpdate updates pasrt of a subscription object. Pass nil for fields which don't need to be updated
func (a *adapter) SubsUpdate(topic string, user t.Uid, update map[string]interface{}) error {
	// to get round the hardcoded pass of "Private" key
	update = normalizeUpdateMap(update)

	filter := b.M{}
	if !user.IsZero() {
		// Update one topic subscription
		filter["_id"] = topic + ":" + user.String()
	} else {
		// Update all topic subscriptions
		filter["topic"] = topic
	}
	_, err := a.db.Collection("subscriptions").UpdateOne(a.ctx, filter, b.M{"$set": update})
	return err
}

// SubsDelete deletes a single subscription
func (a *adapter) SubsDelete(topic string, user t.Uid) error {
	var sess mdb.Session
	var err error

	if sess, err = a.conn.StartSession(); err != nil {
		return err
	}
	defer sess.EndSession(a.ctx)

	if err = a.maybeStartTransaction(sess); err != nil {
		return err
	}

	forUser := user.String()

	return mdb.WithSession(a.ctx, sess, func(sc mdb.SessionContext) error {
		if err := a.subsDelete(sc, b.M{"_id": topic + ":" + forUser}, false); err != nil {
			return err
		}

		if !t.IsChannel(topic) {

			// Delete user's dellog entries.
			if _, err := a.db.Collection("dellog").DeleteMany(sc, b.M{"topic": topic, "deletedfor": forUser}); err != nil {
				return err
			}

			// Delete user's markings of soft-deleted messages
			filter := b.M{"topic": topic, "deletedfor.user": forUser}
			if _, err := a.db.Collection("messages").
				UpdateMany(sc, filter, b.M{"$pull": b.M{"deletedfor": b.M{"user": forUser}}}); err != nil {
				return err
			}
		}
		// Commit changes.
		return a.maybeCommitTransaction(sc, sess)
	})
}

// Delete/mark deleted subscriptions.
func (a *adapter) subsDelete(ctx context.Context, filter b.M, hard bool) error {
	var err error
	if hard {
		_, err = a.db.Collection("subscriptions").DeleteMany(ctx, filter)
	} else {
		now := t.TimeNow()
		_, err = a.db.Collection("subscriptions").UpdateMany(ctx, filter,
			b.M{"$set": b.M{"updatedat": now, "deletedat": now}})
	}
	return err
}

// Search
func (a *adapter) getFindPipeline(req [][]string, opt []string) (map[string]struct{}, b.A) {
	allReq := t.FlattenDoubleSlice(req)
	index := make(map[string]struct{})
	var allTags []interface{}
	for _, tag := range append(allReq, opt...) {
		allTags = append(allTags, tag)
		index[tag] = struct{}{}
	}

	pipeline := b.A{
		b.M{"$match": b.M{
			"tags":  b.M{"$in": allTags},
			"state": b.M{"$ne": t.StateDeleted},
		}},

		b.M{"$project": b.M{"_id": 1, "access": 1, "createdat": 1, "updatedat": 1, "public": 1, "trusted": 1, "tags": 1}},

		b.M{"$unwind": "$tags"},

		b.M{"$match": b.M{"tags": b.M{"$in": allTags}}},

		b.M{"$group": b.M{
			"_id":              "$_id",
			"access":           b.M{"$first": "$access"},
			"createdat":        b.M{"$first": "$createdat"},
			"updatedat":        b.M{"$first": "$updatedat"},
			"public":           b.M{"$first": "$public"},
			"trusted":          b.M{"$first": "$trusted"},
			"tags":             b.M{"$addToSet": "$tags"},
			"matchedTagsCount": b.M{"$sum": 1},
		}},

		b.M{"$sort": b.M{"matchedTagsCount": -1}},
	}

	for _, l := range req {
		var reqTags []interface{}
		for _, tag := range l {
			reqTags = append(reqTags, tag)
		}

		// Filter out documents where 'tags' intersection with 'reqTags' is an empty array
		pipeline = append(pipeline,
			b.M{"$match": b.M{"$expr": b.M{"$ne": b.A{b.M{"$size": b.M{"$setIntersection": b.A{"$tags", reqTags}}}, 0}}}})
	}

	return index, append(pipeline, b.M{"$limit": a.maxResults})
}

// FindUsers searches for new contacts given a list of tags
func (a *adapter) FindUsers(uid t.Uid, req [][]string, opt []string) ([]t.Subscription, error) {
	index, pipeline := a.getFindPipeline(req, opt)
	cur, err := a.db.Collection("users").Aggregate(a.ctx, pipeline)
	if err != nil {
		return nil, err
	}
	defer cur.Close(a.ctx)

	var subs []t.Subscription
	for cur.Next(a.ctx) {
		var user t.User
		var sub t.Subscription
		if err = cur.Decode(&user); err != nil {
			return nil, err
		}
		if user.Id == uid.String() {
			// Skip the caller
			continue
		}
		sub.CreatedAt = user.CreatedAt
		sub.UpdatedAt = user.UpdatedAt
		sub.User = user.Id
		sub.SetPublic(unmarshalBsonD(user.Public))
		sub.SetTrusted(unmarshalBsonD(user.Trusted))
		sub.SetDefaultAccess(user.Access.Auth, user.Access.Anon)
		tags := make([]string, 0, 1)
		for _, tag := range user.Tags {
			if _, ok := index[tag]; ok {
				tags = append(tags, tag)
			}
		}
		sub.Private = tags
		subs = append(subs, sub)
	}

	return subs, nil
}

// FindTopics searches for group topics given a list of tags
func (a *adapter) FindTopics(req [][]string, opt []string) ([]t.Subscription, error) {
	index, pipeline := a.getFindPipeline(req, opt)
	cur, err := a.db.Collection("topics").Aggregate(a.ctx, pipeline)
	if err != nil {
		return nil, err
	}
	defer cur.Close(a.ctx)

	var subs []t.Subscription
	for cur.Next(a.ctx) {
		var topic t.Topic
		var sub t.Subscription
		if err = cur.Decode(&topic); err != nil {
			return nil, err
		}

		sub.CreatedAt = topic.CreatedAt
		sub.UpdatedAt = topic.UpdatedAt
		if topic.UseBt {
			sub.Topic = t.GrpToChn(topic.Id)
		} else {
			sub.Topic = topic.Id
		}
		sub.SetPublic(unmarshalBsonD(topic.Public))
		sub.SetTrusted(unmarshalBsonD(topic.Trusted))
		sub.SetDefaultAccess(topic.Access.Auth, topic.Access.Anon)
		tags := make([]string, 0, 1)
		for _, tag := range topic.Tags {
			if _, ok := index[tag]; ok {
				tags = append(tags, tag)
			}
		}
		sub.Private = tags
		subs = append(subs, sub)
	}

	return subs, nil
}

// Messages

// MessageSave saves message to database
func (a *adapter) MessageSave(msg *t.Message) error {
	_, err := a.db.Collection("messages").InsertOne(a.ctx, msg)
	return err
}

// MessageGetAll returns messages matching the query
func (a *adapter) MessageGetAll(topic string, forUser t.Uid, opts *t.QueryOpt) ([]t.Message, error) {
	var limit = a.maxMessageResults
	var lower, upper int
	requester := forUser.String()
	if opts != nil {
		if opts.Since > 0 {
			lower = opts.Since
		}
		if opts.Before > 0 {
			upper = opts.Before
		}

		if opts.Limit > 0 && opts.Limit < limit {
			limit = opts.Limit
		}
	}
	filter := b.M{
		"topic":           topic,
		"delid":           b.M{"$exists": false},
		"deletedfor.user": b.M{"$ne": requester},
	}
	if upper == 0 {
		filter["seqid"] = b.M{"$gte": lower}
	} else {
		filter["seqid"] = b.M{"$gte": lower, "$lt": upper}
	}
	findOpts := mdbopts.Find().SetSort(b.D{{"topic", -1}, {"seqid", -1}})
	findOpts.SetLimit(int64(limit))

	cur, err := a.db.Collection("messages").Find(a.ctx, filter, findOpts)
	if err != nil {
		return nil, err
	}
	defer cur.Close(a.ctx)

	var msgs []t.Message
	for cur.Next(a.ctx) {
		var msg t.Message
		if err = cur.Decode(&msg); err != nil {
			return nil, err
		}
		msg.Content = unmarshalBsonD(msg.Content)
		msgs = append(msgs, msg)
	}

	return msgs, nil
}

func (a *adapter) messagesHardDelete(topic string) error {
	var err error

	// TODO: handle file uploads
	filter := b.M{"topic": topic}
	if _, err = a.db.Collection("dellog").DeleteMany(a.ctx, filter); err != nil {
		return err
	}

	if _, err = a.db.Collection("messages").DeleteMany(a.ctx, filter); err != nil {
		return err
	}

	if err = a.decFileUseCounter(a.ctx, "messages", filter); err != nil {
		return err
	}

	return err
}

// MessageDeleteList marks messages as deleted.
// Soft- or Hard- is defined by forUser value: forUSer.IsZero == true is hard.
func (a *adapter) MessageDeleteList(topic string, toDel *t.DelMessage) error {
	var err error

	if toDel == nil {
		// No filter: delete all messages.
		return a.messagesHardDelete(topic)
	}

	// Only some messages are being deleted

	// Start with making a log entry
	_, err = a.db.Collection("dellog").InsertOne(a.ctx, toDel)
	if err != nil {
		return err
	}

	filter := b.M{
		"topic": topic,
		// Skip already hard-deleted messages.
		"delid": b.M{"$exists": false},
	}
	if len(toDel.SeqIdRanges) > 1 || toDel.SeqIdRanges[0].Hi <= toDel.SeqIdRanges[0].Low {
		rangeFilter := b.A{}
		for _, rng := range toDel.SeqIdRanges {
			if rng.Hi == 0 {
				rangeFilter = append(rangeFilter, b.M{"seqid": rng.Low})
			} else {
				rangeFilter = append(rangeFilter, b.M{"seqid": b.M{"$gte": rng.Low, "$lte": rng.Hi}})
			}
		}
		filter["$or"] = rangeFilter
	} else {
		filter["seqid"] = b.M{"$gte": toDel.SeqIdRanges[0].Low, "$lte": toDel.SeqIdRanges[0].Hi}
	}

	if toDel.DeletedFor == "" {
		if err = a.decFileUseCounter(a.ctx, "messages", filter); err != nil {
			return err
		}
		// Hard-delete individual messages. Message is not deleted but all fields with content
		// are replaced with nulls.
		_, err = a.db.Collection("messages").UpdateMany(a.ctx, filter, b.M{"$set": b.M{
			"deletedat":   t.TimeNow(),
			"delid":       toDel.DelId,
			"from":        "",
			"head":        nil,
			"content":     nil,
			"attachments": nil}})
	} else {
		// Soft-deleting: adding DelId to DeletedFor

		// Skip messages already soft-deleted for the current user
		filter["deletedfor.user"] = b.M{"$ne": toDel.DeletedFor}
		_, err = a.db.Collection("messages").UpdateMany(a.ctx, filter,
			b.M{"$addToSet": b.M{
				"deletedfor": &t.SoftDelete{
					User:  toDel.DeletedFor,
					DelId: toDel.DelId,
				}}})
	}

	// If operation has failed, remove dellog record.
	if err != nil {
		_, _ = a.db.Collection("dellog").DeleteOne(a.ctx, b.M{"_id": toDel.Id})
	}
	return err
}

// MessageGetDeleted returns a list of deleted message Ids.
func (a *adapter) MessageGetDeleted(topic string, forUser t.Uid, opts *t.QueryOpt) ([]t.DelMessage, error) {
	var limit = a.maxResults
	var lower, upper int
	if opts != nil {
		if opts.Since > 0 {
			lower = opts.Since
		}
		if opts.Before > 0 {
			upper = opts.Before
		}
		if opts.Limit > 0 && opts.Limit < limit {
			limit = opts.Limit
		}
	}
	filter := b.M{
		"topic": topic,
		"$or": b.A{
			b.M{"deletedfor": forUser.String()},
			b.M{"deletedfor": ""},
		}}
	if upper == 0 {
		filter["delid"] = b.M{"$gte": lower}
	} else {
		filter["delid"] = b.M{"$gte": lower, "$lt": upper}
	}
	findOpts := mdbopts.Find().
		SetSort(b.D{{"topic", 1}, {"delid", 1}}).
		SetLimit(int64(limit))

	cur, err := a.db.Collection("dellog").Find(a.ctx, filter, findOpts)
	if err != nil {
		return nil, err
	}
	defer cur.Close(a.ctx)

	var dmsgs []t.DelMessage
	if err = cur.All(a.ctx, &dmsgs); err != nil {
		return nil, err
	}

	return dmsgs, nil
}

// Devices (for push notifications).

// DeviceUpsert creates or updates a device record.
func (a *adapter) DeviceUpsert(uid t.Uid, dev *t.DeviceDef) error {
	userId := uid.String()
	var user t.User
	err := a.db.Collection("users").FindOne(a.ctx, b.M{
		"_id":              userId,
		"devices.deviceid": dev.DeviceId}).Decode(&user)

	if err == nil && user.Id != "" { // current user owns this device
		// ArrayFilter used to avoid adding another (duplicate) device object. Update that device data
		updOpts := mdbopts.Update().SetArrayFilters(mdbopts.ArrayFilters{
			Filters: []interface{}{b.M{"dev.deviceid": dev.DeviceId}}})
		_, err = a.db.Collection("users").UpdateOne(a.ctx,
			b.M{"_id": userId},
			b.M{"$set": b.M{
				"devices.$[dev].platform": dev.Platform,
				"devices.$[dev].lastseen": dev.LastSeen,
				"devices.$[dev].lang":     dev.Lang}},
			updOpts)
		return err
	} else if err == mdb.ErrNoDocuments { // device is free or owned by other user
		err = a.deviceInsert(userId, dev)

		if isDuplicateErr(err) {
			// Other user owns this device.
			// We need to delete this device from that user and then insert again
			if _, err = a.db.Collection("users").UpdateOne(a.ctx,
				b.M{"devices.deviceid": dev.DeviceId},
				b.M{"$pull": b.M{"devices": b.M{"deviceid": dev.DeviceId}}}); err != nil {

				return err
			}
			return a.deviceInsert(userId, dev)
		}
		if err != nil {
			return err
		}
		return nil
	}

	return err
}

// deviceInsert adds device object to user.devices array
func (a *adapter) deviceInsert(userId string, dev *t.DeviceDef) error {
	filter := b.M{"_id": userId}
	_, err := a.db.Collection("users").UpdateOne(a.ctx, filter,
		b.M{"$push": b.M{"devices": dev}})

	if err != nil && strings.Contains(err.Error(), "must be an array") {
		// field 'devices' is not array. Make it array with 'dev' as its first element
		_, err = a.db.Collection("users").UpdateOne(a.ctx, filter,
			b.M{"$set": b.M{"devices": []interface{}{dev}}})
	}

	return err
}

// DeviceGetAll returns all devices for a given set of users
func (a *adapter) DeviceGetAll(uids ...t.Uid) (map[t.Uid][]t.DeviceDef, int, error) {
	ids := make([]interface{}, len(uids))
	for i, id := range uids {
		ids[i] = id.String()
	}

	filter := b.M{"_id": b.M{"$in": ids}}
	findOpts := mdbopts.Find().SetProjection(b.M{"_id": 1, "devices": 1})
	cur, err := a.db.Collection("users").Find(a.ctx, filter, findOpts)
	if err != nil {
		return nil, 0, err
	}
	defer cur.Close(a.ctx)

	result := make(map[t.Uid][]t.DeviceDef)
	count := 0
	var uid t.Uid
	for cur.Next(a.ctx) {
		var row struct {
			Id      string `bson:"_id"`
			Devices []t.DeviceDef
		}
		if err = cur.Decode(&row); err != nil {
			return nil, 0, err
		}
		if row.Devices != nil && len(row.Devices) > 0 {
			if err := uid.UnmarshalText([]byte(row.Id)); err != nil {
				continue
			}

			result[uid] = row.Devices
			count++
		}
	}
	return result, count, cur.Err()
}

// DeviceDelete deletes a device record (push token).
func (a *adapter) DeviceDelete(uid t.Uid, deviceID string) error {
	var err error
	filter := b.M{"_id": uid.String()}
	update := b.M{}
	if deviceID == "" {
		update["$set"] = b.M{"devices": []interface{}{}}
	} else {
		update["$pull"] = b.M{"devices": b.M{"deviceid": deviceID}}
	}
	_, err = a.db.Collection("users").UpdateOne(a.ctx, filter, update)
	return err
}

// File upload records. The files are stored outside of the database.

// FileStartUpload initializes a file upload
func (a *adapter) FileStartUpload(fd *t.FileDef) error {
	_, err := a.db.Collection("fileuploads").InsertOne(a.ctx, fd)
	return err
}

// FileFinishUpload marks file upload as completed, successfully or otherwise.
func (a *adapter) FileFinishUpload(fd *t.FileDef, success bool, size int64) (*t.FileDef, error) {
	now := t.TimeNow()
	if success {
		// Mark upload as completed.
		if _, err := a.db.Collection("fileuploads").UpdateOne(a.ctx,
			b.M{"_id": fd.Id},
			b.M{"$set": b.M{
				"updatedat": now,
				"status":    t.UploadCompleted,
				"size":      size,
			}}); err != nil {

			return nil, err
		}
		fd.Status = t.UploadCompleted
		fd.Size = size
	} else {
		// Remove record: it's now useless.
		if _, err := a.db.Collection("fileuploads").DeleteOne(a.ctx, b.M{"_id": fd.Id}); err != nil {
			return nil, err
		}
		fd.Status = t.UploadFailed
		fd.Size = 0
	}

	fd.UpdatedAt = now

	return fd, nil
}

// FileGet fetches a record of a specific file
func (a *adapter) FileGet(fid string) (*t.FileDef, error) {
	var fd t.FileDef
	err := a.db.Collection("fileuploads").FindOne(a.ctx, b.M{"_id": fid}).Decode(&fd)
	if err != nil {
		if err == mdb.ErrNoDocuments {
			return nil, nil
		}
		return nil, err
	}

	return &fd, nil
}

// FileDeleteUnused deletes records where UseCount is zero. If olderThan is non-zero, deletes
// unused records with UpdatedAt before olderThan.
// Returns array of FileDef.Location of deleted filerecords so actual files can be deleted too.
func (a *adapter) FileDeleteUnused(olderThan time.Time, limit int) ([]string, error) {
	findOpts := mdbopts.Find()
	filter := b.M{"$or": b.A{
		b.M{"usecount": 0},
		b.M{"usecount": b.M{"$exists": false}}}}
	if !olderThan.IsZero() {
		filter["updatedat"] = b.M{"$lt": olderThan}
	}
	if limit > 0 {
		findOpts.SetLimit(int64(limit))
	}

	findOpts.SetProjection(b.M{"location": 1, "_id": 0})
	cur, err := a.db.Collection("fileuploads").Find(a.ctx, filter, findOpts)
	if err != nil {
		return nil, err
	}
	defer cur.Close(a.ctx)

	var locations []string
	for cur.Next(a.ctx) {
		var result map[string]string
		if err := cur.Decode(&result); err != nil {
			return nil, err
		}
		locations = append(locations, result["location"])
	}

	_, err = a.db.Collection("fileuploads").DeleteMany(a.ctx, filter)
	return locations, err
}

// Given a filter query against 'messages' collection, decrement corresponding use counter in 'fileuploads' table.
func (a *adapter) decFileUseCounter(ctx context.Context, collection string, msgFilter b.M) error {
	// Copy msgFilter
	filter := b.M{}
	for k, v := range msgFilter {
		filter[k] = v
	}
	filter["attachments"] = b.M{"$exists": true}
	fileIds, err := a.db.Collection(collection).Distinct(ctx, "attachments", filter)
	if err != nil {
		return err
	}

	if len(fileIds) > 0 {
		_, err = a.db.Collection("fileuploads").UpdateMany(ctx,
			b.M{"_id": b.M{"$in": fileIds}},
			b.M{"$inc": b.M{"usecount": -1}})
	}

	return err
}

// FileLinkAttachments connects given topic or message to the file record IDs from the list.
func (a *adapter) FileLinkAttachments(topic string, userId, msgId t.Uid, fids []string) error {
	if len(fids) == 0 || (topic == "" && userId.IsZero() && msgId.IsZero()) {
		return t.ErrMalformed
	}

	now := t.TimeNow()
	var err error

	if msgId.IsZero() {
		// Only one link per user or topic is permitted.
		fids = fids[0:1]

		// Topics and users and mutable. Must unlink the previous attachments first.
		var table string
		var linkId string
		if topic != "" {
			table = "topics"
			linkId = topic
		} else {
			table = "users"
			linkId = userId.String()
		}

		// Find the old attachment.
		var attachments map[string][]string
		findOpts := mdbopts.FindOne().SetProjection(b.M{"attachments": 1, "_id": 0})
		err = a.db.Collection(table).FindOne(a.ctx, b.M{"_id": linkId}, findOpts).Decode(&attachments)
		if err != nil {
			return err
		}

		if len(attachments["attachments"]) > 0 {
			// Decrement the use count of old attachment.
			if _, err = a.db.Collection("fileuploads").UpdateOne(a.ctx,
				b.M{"_id": attachments["attachments"][0]},
				b.M{
					"$set": b.M{"updatedat": now},
					"$inc": b.M{"usecount": -1},
				},
			); err != nil {
				return err
			}
		}

		_, err = a.db.Collection(table).UpdateOne(a.ctx,
			b.M{"_id": linkId},
			b.M{"$set": b.M{"updatedat": now, "attachments": fids}})
		if err != nil {
			return err
		}
	} else {
		_, err = a.db.Collection("messages").UpdateOne(a.ctx,
			b.M{"_id": msgId.String()},
			b.M{"$set": b.M{"updatedat": now, "attachments": fids}})
		if err != nil {
			return err
		}
	}

	ids := make([]interface{}, len(fids))
	for i, id := range fids {
		ids[i] = id
	}
	_, err = a.db.Collection("fileuploads").UpdateMany(a.ctx,
		b.M{"_id": b.M{"$in": ids}},
		b.M{
			"$set": b.M{"updatedat": now},
			"$inc": b.M{"usecount": 1},
		},
	)

	return err
}

func (a *adapter) isDbInitialized() bool {
	var result map[string]int

	findOpts := mdbopts.FindOneOptions{Projection: b.M{"value": 1, "_id": 0}}
	if err := a.db.Collection("kvmeta").FindOne(a.ctx, b.M{"_id": "version"}, &findOpts).Decode(&result); err != nil {
		return false
	}
	return true
}

// GetTestAdapter returns an adapter object. It's required for running tests.
func GetTestAdapter() *adapter {
	return &adapter{}
}

func init() {
	store.RegisterAdapter(&adapter{})
}

func contains(s []string, e string) bool {
	for _, a := range s {
		if a == e {
			return true
		}
	}
	return false
}

func union(userTags, addTags []string) []string {
	for _, tag := range addTags {
		if !contains(userTags, tag) {
			userTags = append(userTags, tag)
		}
	}
	return userTags
}

func diff(userTags, removeTags []string) []string {
	var result []string
	for _, tag := range userTags {
		if !contains(removeTags, tag) {
			result = append(result, tag)
		}
	}
	return result
}

// normalizeUpdateMap turns keys that hardcoded as CamelCase into lowercase (MongoDB uses lowercase by default)
func normalizeUpdateMap(update map[string]interface{}) map[string]interface{} {
	result := make(map[string]interface{}, len(update))
	for key, value := range update {
		result[strings.ToLower(key)] = value
	}

	return result
}

// Recursive unmarshalling of bson.D type.
// Mongo drivers unmarshalling into interface{} creates bson.D object for maps and bson.A object for slices.
// We need manually unmarshal them into correct types: map[string]interface{} and []interface{] respectively.
func unmarshalBsonD(bsonObj interface{}) interface{} {
	if obj, ok := bsonObj.(b.D); ok && len(obj) != 0 {
		result := make(map[string]interface{})
		for key, val := range obj.Map() {
			result[key] = unmarshalBsonD(val)
		}
		return result
	} else if obj, ok := bsonObj.(primitive.Binary); ok {
		// primitive.Binary is a struct type with Subtype and Data fields. We need only Data ([]byte)
		return obj.Data
	} else if obj, ok := bsonObj.(b.A); ok {
		// in case of array of bson.D objects
		var result []interface{}
		for _, elem := range obj {
			result = append(result, unmarshalBsonD(elem))
		}
		return result
	}
	// Just return value as is
	return bsonObj
}

func copyBsonMap(mp b.M) b.M {
	result := b.M{}
	for k, v := range mp {
		result[k] = v
	}
	return result
}
func isDuplicateErr(err error) bool {
	if err == nil {
		return false
	}

	msg := err.Error()
	return strings.Contains(msg, "duplicate key error")
}<|MERGE_RESOLUTION|>--- conflicted
+++ resolved
@@ -1436,12 +1436,8 @@
 			return nil, err
 		}
 
-		var usr2 t.User
 		for cur.Next(a.ctx) {
-<<<<<<< HEAD
 			var usr2 t.User
-=======
->>>>>>> 7458de20
 			if err = cur.Decode(&usr2); err != nil {
 				break
 			}
@@ -1535,29 +1531,18 @@
 			return nil, err
 		}
 
-		var usr2 t.User
 		for cur.Next(a.ctx) {
-<<<<<<< HEAD
 			var usr2 t.User
 			if err = cur.Decode(&usr2); err != nil {
-
-=======
-			if err = cur.Decode(&usr2); err != nil {
->>>>>>> 7458de20
 				break
 			}
 			if sub, ok := join[usr2.Id]; ok {
 				sub.ObjHeader.MergeTimes(&usr2.ObjHeader)
 				sub.Private = unmarshalBsonD(sub.Private)
-<<<<<<< HEAD
-				sub.SetPublic(unmarshalBsonD(usr2.Public))
-				sub.SetTrusted(unmarshalBsonD(usr2.Trusted))
-=======
 				sub.SetPublic(unmarshalBsonD(usr.Public))
 				sub.SetTrusted(unmarshalBsonD(usr2.Trusted))
 				sub.SetLastSeenAndUA(usr.LastSeen, usr.UserAgent)
 
->>>>>>> 7458de20
 				subs = append(subs, sub)
 			}
 		}
@@ -1573,10 +1558,7 @@
 			// User is deleted. Nothing we can do.
 			subs[0].SetPublic(nil)
 			subs[0].SetTrusted(nil)
-<<<<<<< HEAD
-=======
 			subs[0].SetLastSeenAndUA(nil, "")
->>>>>>> 7458de20
 		} else {
 			tmp := subs[0].GetPublic()
 			subs[0].SetPublic(subs[1].GetPublic())
@@ -1585,14 +1567,11 @@
 			tmp = subs[0].GetTrusted()
 			subs[0].SetTrusted(subs[1].GetTrusted())
 			subs[1].SetTrusted(tmp)
-<<<<<<< HEAD
-=======
 
 			lastSeen := subs[0].GetLastSeen()
 			userAgent := subs[0].GetUserAgent()
 			subs[0].SetLastSeenAndUA(subs[1].GetLastSeen(), subs[1].GetUserAgent())
 			subs[1].SetLastSeenAndUA(lastSeen, userAgent)
->>>>>>> 7458de20
 		}
 
 		// Remove deleted and unneeded subscriptions
