--- conflicted
+++ resolved
@@ -710,18 +710,27 @@
 
 		pluginAccount(&user, plgActCreate)
 
-<<<<<<< HEAD
 	} else {
 		// Existing account.
 
-		if s.uid.IsZero() {
-			log.Println("acc failed: not a new account and no valid UID", s.sid)
+		if s.uid.IsZero() && rec == nil {
+			// Session is not authenticated and no token provided.
+			log.Println("acc failed: not a new account and not authenticated", s.sid)
 			s.queueOut(ErrPermissionDenied(msg.id, "", msg.timestamp))
+			return
+		} else if msg.from != "" && rec != nil {
+			// Two UIDs: one from msg.from, one from token. Ambigous, reject.
+			log.Println("acc failed: both authenticated session and token", s.sid)
+			s.queueOut(ErrMalformed(msg.id, "", msg.timestamp))
 			return
 		}
 
 		userId := msg.from
 		authLvl := auth.Level(msg.authLvl)
+		if rec != nil {
+			userId = rec.Uid.UserId()
+			authLvl = rec.AuthLevel
+		}
 		if msg.Acc.User != "" && msg.Acc.User != userId {
 			if s.authLvl != auth.LevelRoot {
 				log.Println("acc failed: attempt to change another's account by non-root", s.sid)
@@ -738,24 +747,12 @@
 			// Either msg.Acc.User or msg.Acc.AuthLevel contains invalid data.
 			s.queueOut(ErrMalformed(msg.id, "", msg.timestamp))
 			return
-=======
-	} else if !s.uid.IsZero() || rec != nil {
-		uid := s.uid
-		authLvl := s.authLvl
-		if rec != nil {
-			uid = rec.Uid
-			authLvl = rec.AuthLevel
->>>>>>> 2ce28dff
 		}
 
 		var params map[string]interface{}
 		if authhdl != nil {
 			// Request to update auth of an existing account. Only basic auth is currently supported
 			// TODO(gene): support adding new auth schemes
-<<<<<<< HEAD
-=======
-			// TODO(gene): support the case when msg.Acc.User is not equal to the current user
->>>>>>> 2ce28dff
 			if err := authhdl.UpdateRecord(&auth.Rec{Uid: uid}, msg.Acc.Secret); err != nil {
 				log.Println("auth: failed to update secret", err)
 				s.queueOut(decodeStoreError(err, msg.id, "", msg.timestamp, nil))
