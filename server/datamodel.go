package main

/******************************************************************************
 *
 *  Description :
 *
 *    Wire protocol structures
 *
 *****************************************************************************/

import (
	"net/http"
	"strings"
	"time"
)

// MsgGetOpts defines Get query parameters.
type MsgGetOpts struct {
	// Optional User ID to return result(s) for one user.
	User string `json:"user,omitempty"`
	// Optional topic name to return result(s) for one topic.
	Topic string `json:"topic,omitempty"`
	// Return results modified dince this timespamp.
	IfModifiedSince *time.Time `json:"ims,omitempty"`
	// Load messages/ranges with IDs equal or greater than this (inclusive or closed)
	SinceId int `json:"since,omitempty"`
	// Load messages/ranges with IDs lower than this (exclusive or open)
	BeforeId int `json:"before,omitempty"`
	// Limit the number of messages loaded
	Limit int `json:"limit,omitempty"`
}

// MsgGetQuery is a topic metadata or data query.
type MsgGetQuery struct {
	What string `json:"what"`

	// Parameters of "desc" request: IfModifiedSince
	Desc *MsgGetOpts `json:"desc,omitempty"`
	// Parameters of "sub" request: User, Topic, IfModifiedSince, Limit.
	Sub *MsgGetOpts `json:"sub,omitempty"`
	// Parameters of "data" request: Since, Before, Limit.
	Data *MsgGetOpts `json:"data,omitempty"`
	// Parameters of "del" request: Since, Before, Limit.
	Del *MsgGetOpts `json:"del,omitempty"`
}

// MsgSetSub is a payload in set.sub request to update current subscription or invite another user, {sub.what} == "sub"
type MsgSetSub struct {
	// User affected by this request. Default (empty): current user
	User string `json:"user,omitempty"`

	// Access mode change, either Given or Want depending on context
	Mode string `json:"mode,omitempty"`
}

// MsgSetDesc is a C2S in set.what == "desc" and sub.init message
type MsgSetDesc struct {
	DefaultAcs *MsgDefaultAcsMode `json:"defacs,omitempty"` // default access mode
	Public     interface{}        `json:"public,omitempty"`
	Private    interface{}        `json:"private,omitempty"` // Per-subscription private data
}

// MsgSetQuery is an update to topic metadata: Desc, subscriptions, or tags.
type MsgSetQuery struct {
	// Topic metadata, new topic & new subscriptions only
	Desc *MsgSetDesc `json:"desc,omitempty"`
	// Subscription parameters
	Sub *MsgSetSub `json:"sub,omitempty"`
	// Indexable tags for user discovery
	Tags []string `json:"tags,omitempty"`
}

// MsgFindQuery is a format of fndXXX.private.
type MsgFindQuery struct {
	// List of tags to query for. Tags of the form "email:jdoe@example.com" or "tel:18005551212"
	Tags []string `json:"tags"`
}

// MsgDelRange is either an individual ID (HiId=0) or a randge of deleted IDs, low end inclusive (closed),
// high-end exclusive (open): [LowId .. HiId), e.g. 1..5 -> 1, 2, 3, 4
type MsgDelRange struct {
	LowId int `json:"low,omitempty"`
	HiId  int `json:"hi,omitempty"`
}

// Client to Server (C2S) messages

// MsgClientHi is a handshake {hi} message.
type MsgClientHi struct {
	// Message Id
	Id string `json:"id,omitempty"`
	// User agent
	UserAgent string `json:"ua,omitempty"`
	// Protocol version, i.e. "0.13"
	Version string `json:"ver,omitempty"`
	// Client's unique device ID
	DeviceID string `json:"dev,omitempty"`
	// ISO 639-1 human language of the connected device
	Lang string `json:"lang,omitempty"`
}

// MsgAccCred is an account credential, provided or verified.
type MsgAccCred struct {
	// Credential type, i.e. `email` or `tel`.
	Method string `json:"meth,omitempty"`
	// Value to verify, i.e. `user@example.com` or `+18003287448`
	Value string `json:"val,omitempty"`
	// Verification response
	Response string `json:"resp,omitempty"`
	// Request parameters, such as preferences. Passed to valiator without interpretation.
	Params interface{} `json:"params,omitempty"`
}

// MsgClientAcc is an {acc} message for creating or updating a user account.
type MsgClientAcc struct {
	// Message Id
	Id string `json:"id,omitempty"`
	// "newXYZ" to create a new user or UserId to update a user; default: current user.
	User string `json:"user,omitempty"`
<<<<<<< HEAD
	// Authentication level of the user when UserID is set and not equal to the current user.
	// Either "", "auth" or "anon". Default: ""
	AuthLevel string
=======
	// Authentication token for resetting the password and maybe other one-time actions.
	Token []byte `json:"token,omitempty"`
>>>>>>> 2ce28dff
	// The initial authentication scheme the account can use
	Scheme string `json:"scheme,omitempty"`
	// Shared secret
	Secret []byte `json:"secret,omitempty"`
	// Authenticate session with the newly created account
	Login bool `json:"login,omitempty"`
	// Indexable tags for user discovery
	Tags []string `json:"tags,omitempty"`
	// User initialization data when creating a new user, otherwise ignored
	Desc *MsgSetDesc `json:"desc,omitempty"`
	// Credentials to verify (email or phone or captcha)
	Cred []MsgAccCred `json:"cred,omitempty"`
}

// MsgClientLogin is a login {login} message.
type MsgClientLogin struct {
	// Message Id
	Id string `json:"id,omitempty"`
	// Authentication scheme
	Scheme string `json:"scheme,omitempty"`
	// Shared secret
	Secret []byte `json:"secret"`
	// Credntials to verify (email or phone or captcha etc.)
	Cred []MsgAccCred `json:"cred,omitempty"`
}

// MsgClientSub is a subscription request {sub} message.
type MsgClientSub struct {
	Id    string `json:"id,omitempty"`
	Topic string `json:"topic"`

	// mirrors {set}
	Set *MsgSetQuery `json:"set,omitempty"`

	// mirrors {get}
	Get *MsgGetQuery `json:"get,omitempty"`
}

const (
	constMsgMetaDesc = 1 << iota
	constMsgMetaSub
	constMsgMetaData
	constMsgMetaTags
	constMsgMetaDel
	constMsgDelTopic
	constMsgDelMsg
	constMsgDelSub
)

func parseMsgClientMeta(params string) int {
	var bits int
	parts := strings.SplitN(params, " ", 8)
	for _, p := range parts {
		switch p {
		case "desc":
			bits |= constMsgMetaDesc
		case "sub":
			bits |= constMsgMetaSub
		case "data":
			bits |= constMsgMetaData
		case "tags":
			bits |= constMsgMetaTags
		case "del":
			bits |= constMsgMetaDel
		default:
			// ignore unknown
		}
	}
	return bits
}

func parseMsgClientDel(params string) int {
	var bits int

	switch params {
	case "", "msg":
		return constMsgDelMsg
	case "topic":
		return constMsgDelTopic
	case "sub":
		return constMsgDelSub
	default:
		// ignore
	}
	return bits
}

// MsgDefaultAcsMode is a topic default access mode.
type MsgDefaultAcsMode struct {
	Auth string `json:"auth,omitempty"`
	Anon string `json:"anon,omitempty"`
}

// MsgClientLeave is an unsubscribe {leave} request message.
type MsgClientLeave struct {
	Id    string `json:"id,omitempty"`
	Topic string `json:"topic"`
	Unsub bool   `json:"unsub,omitempty"`
}

// MsgClientPub is client's request to publish data to topic subscribers {pub}
type MsgClientPub struct {
	Id      string                 `json:"id,omitempty"`
	Topic   string                 `json:"topic"`
	NoEcho  bool                   `json:"noecho,omitempty"`
	Head    map[string]interface{} `json:"head,omitempty"`
	Content interface{}            `json:"content"`
}

// MsgClientGet is a query of topic state {get}.
type MsgClientGet struct {
	Id    string `json:"id,omitempty"`
	Topic string `json:"topic"`
	MsgGetQuery
}

// MsgClientSet is an update of topic state {set}
type MsgClientSet struct {
	Id    string `json:"id,omitempty"`
	Topic string `json:"topic"`
	MsgSetQuery
}

// MsgClientDel delete messages or topic {del}.
type MsgClientDel struct {
	Id    string `json:"id,omitempty"`
	Topic string `json:"topic"`
	// What to delete, either "msg" to delete messages (default) or "topic" to delete the topic or "sub"
	// to delete a subscription to topic.
	What string `json:"what"`
	// Delete messages with these IDs (either one by one or a set of ranges)
	DelSeq []MsgDelRange `json:"delseq,omitempty"`
	// User ID of the subscription to delete
	User string `json:"user,omitempty"`
	// Request to hard-delete messages for all users, if such option is available.
	Hard bool `json:"hard,omitempty"`
}

// MsgClientNote is a client-generated notification for topic subscribers {note}.
type MsgClientNote struct {
	// There is no Id -- server will not akn {ping} packets, they are "fire and forget"
	Topic string `json:"topic"`
	// what is being reported: "recv" - message received, "read" - message read, "kp" - typing notification
	What string `json:"what"`
	// Server-issued message ID being reported
	SeqId int `json:"seq,omitempty"`
}

// ClientComMessage is a wrapper for client messages.
type ClientComMessage struct {
	Hi    *MsgClientHi    `json:"hi"`
	Acc   *MsgClientAcc   `json:"acc"`
	Login *MsgClientLogin `json:"login"`
	Sub   *MsgClientSub   `json:"sub"`
	Leave *MsgClientLeave `json:"leave"`
	Pub   *MsgClientPub   `json:"pub"`
	Get   *MsgClientGet   `json:"get"`
	Set   *MsgClientSet   `json:"set"`
	Del   *MsgClientDel   `json:"del"`
	Note  *MsgClientNote  `json:"note"`

	// Message ID denormalized
	id string
	// Topic denormalized
	topic string
	// Sender's UserId as string
	from string
	// Sender's authentication level
	authLvl int
	// Timestamp when this message was received by the server
	timestamp time.Time
}

/////////////////////////////////////////////////////////////
// Server to client messages

// MsgLastSeenInfo contains info on user's appearance online - when & user agent
type MsgLastSeenInfo struct {
	// Timestamp of user's last appearance online.
	When *time.Time `json:"when,omitempty"`
	// User agent of the device when the user was last online.
	UserAgent string `json:"ua,omitempty"`
}

// MsgAccessMode is a definition of access mode.
type MsgAccessMode struct {
	// Access mode requested by the user
	Want string `json:"want,omitempty"`
	// Access mode granted to the user by the admin
	Given string `json:"given,omitempty"`
	// Cumulative access mode want & given
	Mode string `json:"mode,omitempty"`
}

// MsgTopicDesc is a topic description, S2C in Meta message.
type MsgTopicDesc struct {
	CreatedAt *time.Time `json:"created,omitempty"`
	UpdatedAt *time.Time `json:"updated,omitempty"`
	// Timestamp of the last message
	TouchedAt *time.Time `json:"touched,omitempty"`

	// If the group topic is online.
	Online bool `json:"online,omitempty"`

	DefaultAcs *MsgDefaultAcsMode `json:"defacs,omitempty"`
	// Actual access mode
	Acs *MsgAccessMode `json:"acs,omitempty"`
	// Max message ID
	SeqId     int `json:"seq,omitempty"`
	ReadSeqId int `json:"read,omitempty"`
	RecvSeqId int `json:"recv,omitempty"`
	// Id of the last delete operation as seen by the requesting user
	DelId  int         `json:"clear,omitempty"`
	Public interface{} `json:"public,omitempty"`
	// Per-subscription private data
	Private interface{} `json:"private,omitempty"`
}

// MsgTopicSub is topic subscription details, sent in Meta message.
type MsgTopicSub struct {
	// Fields common to all subscriptions

	// Timestamp when the subscription was last updated
	UpdatedAt *time.Time `json:"updated,omitempty"`
	// Timestamp when the subscription was deleted
	DeletedAt *time.Time `json:"deleted,omitempty"`

	// If the subscriber/topic is online
	Online bool `json:"online,omitempty"`

	// Access mode. Topic admins receive the full info, non-admins receive just the cumulative mode
	// Acs.Mode = want & given. The field is not a pointer because at least one value is always assigned.
	Acs MsgAccessMode `json:"acs,omitempty"`
	// ID of the message reported by the given user as read
	ReadSeqId int `json:"read,omitempty"`
	// ID of the message reported by the given user as received
	RecvSeqId int `json:"recv,omitempty"`
	// Topic's public data
	Public interface{} `json:"public,omitempty"`
	// User's own private data per topic
	Private interface{} `json:"private,omitempty"`

	// Response to non-'me' topic

	// Uid of the subscribed user
	User string `json:"user,omitempty"`

	// The following sections makes sense only in context of getting
	// user's own subscriptions ('me' topic response)

	// Topic name of this subscription
	Topic string `json:"topic,omitempty"`
	// Timestamp of the last message in the topic.
	TouchedAt *time.Time `json:"touched,omitempty"`
	// ID of the last {data} message in a topic
	SeqId int `json:"seq,omitempty"`
	// Id of the latest Delete operation
	DelId int `json:"clear,omitempty"`

	// P2P topics only:

	// Other user's last online timestamp & user agent
	LastSeen *MsgLastSeenInfo `json:"seen,omitempty"`
}

// MsgDelValues describes request to delete messages.
type MsgDelValues struct {
	DelId  int           `json:"clear,omitempty"`
	DelSeq []MsgDelRange `json:"delseq,omitempty"`
}

// MsgServerCtrl is a server control message {ctrl}.
type MsgServerCtrl struct {
	Id     string      `json:"id,omitempty"`
	Topic  string      `json:"topic,omitempty"`
	Params interface{} `json:"params,omitempty"`

	Code      int       `json:"code"`
	Text      string    `json:"text,omitempty"`
	Timestamp time.Time `json:"ts"`
}

// MsgServerData is a server {data} message.
type MsgServerData struct {
	Topic string `json:"topic"`
	// ID of the user who originated the message as {pub}, could be empty if sent by the system
	From      string                 `json:"from,omitempty"`
	Timestamp time.Time              `json:"ts"`
	DeletedAt *time.Time             `json:"deleted,omitempty"`
	SeqId     int                    `json:"seq"`
	Head      map[string]interface{} `json:"head,omitempty"`
	Content   interface{}            `json:"content"`
}

// MsgServerPres is presence notification {pres} (authoritative update).
type MsgServerPres struct {
	Topic     string        `json:"topic"`
	Src       string        `json:"src"`
	What      string        `json:"what"`
	UserAgent string        `json:"ua,omitempty"`
	SeqId     int           `json:"seq,omitempty"`
	DelId     int           `json:"clear,omitempty"`
	DelSeq    []MsgDelRange `json:"delseq,omitempty"`
	AcsTarget string        `json:"tgt,omitempty"`
	AcsActor  string        `json:"act,omitempty"`
	// Acs or a delta Acs. Need to marshal it to json under a name different than 'acs'
	// to allow different handling on the client
	Acs *MsgAccessMode `json:"dacs,omitempty"`

	// UNroutable params

	// Flag to break the reply loop
	wantReply bool

	// Additional access mode filters when senting to topic's online members. Both filter conditions must be true.
	// send only to those who have this access mode.
	filterIn int
	// skip those who have this access mode.
	filterOut int

	// When sending to 'me', skip sessions subscribed to this topic
	skipTopic string

	// Send to sessions of a single user only
	singleUser string

	// Exclude sessions of a single user
	excludeUser string
}

// MsgServerMeta is a topic metadata {meta} update.
type MsgServerMeta struct {
	Id    string `json:"id,omitempty"`
	Topic string `json:"topic"`

	Timestamp *time.Time `json:"ts,omitempty"`

	// Topic description
	Desc *MsgTopicDesc `json:"desc,omitempty"`
	// Subscriptions as an array of objects
	Sub []MsgTopicSub `json:"sub,omitempty"`
	// Delete ID and the ranges of IDs of deleted messages
	Del *MsgDelValues `json:"del,omitempty"`
	// User discovery tags
	Tags []string `json:"tags,omitempty"`
}

// MsgServerInfo is the server-side copy of MsgClientNote with From added (non-authoritative).
type MsgServerInfo struct {
	Topic string `json:"topic"`
	// ID of the user who originated the message
	From string `json:"from"`
	// what is being reported: "rcpt" - message received, "read" - message read, "kp" - typing notification
	What string `json:"what"`
	// Server-issued message ID being reported
	SeqId int `json:"seq,omitempty"`
}

// ServerComMessage is a wrapper for server-side messages.
type ServerComMessage struct {
	Ctrl *MsgServerCtrl `json:"ctrl,omitempty"`
	Data *MsgServerData `json:"data,omitempty"`
	Meta *MsgServerMeta `json:"meta,omitempty"`
	Pres *MsgServerPres `json:"pres,omitempty"`
	Info *MsgServerInfo `json:"info,omitempty"`

	// MsgServerData has no Id field, copying it here for use in {ctrl} aknowledgements
	id string
	// to: topic
	rcptto string
	// timestamp for consistency of timestamps in {ctrl} messages
	timestamp time.Time
	// User ID of the sender of the original message.
	from string
	// Originating session to send an aknowledgement to. Could be nil.
	sess *Session
	// Should the packet be sent to the original session? SessionID to skip.
	skipSid string
}

// Generators of server-side error messages {ctrl}.

// NoErr indicates successful completion (200)
func NoErr(id, topic string, ts time.Time) *ServerComMessage {
	return &ServerComMessage{Ctrl: &MsgServerCtrl{
		Id:        id,
		Code:      http.StatusOK, // 200
		Text:      "ok",
		Topic:     topic,
		Timestamp: ts}}
}

// NoErrCreated indicated successful creation of an object (201).
func NoErrCreated(id, topic string, ts time.Time) *ServerComMessage {
	return &ServerComMessage{Ctrl: &MsgServerCtrl{
		Id:        id,
		Code:      http.StatusCreated, // 201
		Text:      "created",
		Topic:     topic,
		Timestamp: ts}}
}

// NoErrAccepted indicates request was accepted but not perocessed yet (202).
func NoErrAccepted(id, topic string, ts time.Time) *ServerComMessage {
	return &ServerComMessage{Ctrl: &MsgServerCtrl{
		Id:        id,
		Code:      http.StatusAccepted, // 202
		Text:      "accepted",
		Topic:     topic,
		Timestamp: ts}}
}

// NoErrEvicted indicates that the user was disconnected from topic for no fault of the user (205).
func NoErrEvicted(id, topic string, ts time.Time) *ServerComMessage {
	return &ServerComMessage{Ctrl: &MsgServerCtrl{
		Id:        id,
		Code:      http.StatusResetContent, // 205
		Text:      "evicted",
		Topic:     topic,
		Timestamp: ts}}
}

// NoErrShutdown means user was disconnected from topic because system shutdown is in progress (205).
func NoErrShutdown(ts time.Time) *ServerComMessage {
	return &ServerComMessage{Ctrl: &MsgServerCtrl{
		Code:      http.StatusResetContent, // 205
		Text:      "server shutdown",
		Timestamp: ts}}
}

// 3xx

// InfoValidateCredentials requires user to confirm credentials before going forward (300).
func InfoValidateCredentials(id string, ts time.Time) *ServerComMessage {
	return &ServerComMessage{Ctrl: &MsgServerCtrl{
		Id:        id,
		Code:      http.StatusMultipleChoices, // 300
		Text:      "validate credentials",
		Timestamp: ts}}
}

// InfoChallenge requires user to respond to presented challenge before login can be completed (300).
func InfoChallenge(id string, ts time.Time, challenge []byte) *ServerComMessage {
	return &ServerComMessage{Ctrl: &MsgServerCtrl{
		Id:        id,
		Code:      http.StatusMultipleChoices, // 300
		Text:      "challenge",
		Params:    map[string]interface{}{"challenge": challenge},
		Timestamp: ts}}
}

// InfoAlreadySubscribed request to subscribe was ignored because user is already subscribed (304).
func InfoAlreadySubscribed(id, topic string, ts time.Time) *ServerComMessage {
	return &ServerComMessage{Ctrl: &MsgServerCtrl{
		Id:        id,
		Code:      http.StatusNotModified, // 304
		Text:      "already subscribed",
		Topic:     topic,
		Timestamp: ts}}
}

// InfoNotJoined request to leave was ignored because user is not subscribed (304).
func InfoNotJoined(id, topic string, ts time.Time) *ServerComMessage {
	return &ServerComMessage{Ctrl: &MsgServerCtrl{
		Id:        id,
		Code:      http.StatusNotModified, // 304
		Text:      "not joined",
		Topic:     topic,
		Timestamp: ts}}
}

// InfoNoAction request ignored bacause the object is already in the desired state (304).
func InfoNoAction(id, topic string, ts time.Time) *ServerComMessage {
	return &ServerComMessage{Ctrl: &MsgServerCtrl{
		Id:        id,
		Code:      http.StatusNotModified, // 304
		Text:      "no action",
		Topic:     topic,
		Timestamp: ts}}
}

// InfoNotModified update request is a noop (304).
func InfoNotModified(id, topic string, ts time.Time) *ServerComMessage {
	return &ServerComMessage{Ctrl: &MsgServerCtrl{
		Id:        id,
		Code:      http.StatusNotModified, // 304
		Text:      "not modified",
		Topic:     topic,
		Timestamp: ts}}
}

// InfoFound redirects to a new resource (307).
func InfoFound(id, topic string, ts time.Time) *ServerComMessage {
	return &ServerComMessage{Ctrl: &MsgServerCtrl{
		Id:        id,
		Code:      http.StatusFound, // 307
		Text:      "found",
		Topic:     topic,
		Timestamp: ts}}
}

// 4xx Errors

// ErrMalformed request malformed (400).
func ErrMalformed(id, topic string, ts time.Time) *ServerComMessage {
	return &ServerComMessage{Ctrl: &MsgServerCtrl{
		Id:        id,
		Code:      http.StatusBadRequest, // 400
		Text:      "malformed",
		Topic:     topic,
		Timestamp: ts}}
}

// ErrAuthRequired authentication required  - user must authenticate first (401).
func ErrAuthRequired(id, topic string, ts time.Time) *ServerComMessage {
	return &ServerComMessage{Ctrl: &MsgServerCtrl{
		Id:        id,
		Code:      http.StatusUnauthorized, // 401
		Text:      "authentication required",
		Topic:     topic,
		Timestamp: ts}}
}

// ErrAuthFailed authentication failed (401).
func ErrAuthFailed(id, topic string, ts time.Time) *ServerComMessage {
	return &ServerComMessage{Ctrl: &MsgServerCtrl{
		Id:        id,
		Code:      http.StatusUnauthorized, // 401
		Text:      "authentication failed",
		Topic:     topic,
		Timestamp: ts}}
}

// ErrAuthUnknownScheme authentication scheme is unrecognized or invalid (401).
func ErrAuthUnknownScheme(id, topic string, ts time.Time) *ServerComMessage {
	return &ServerComMessage{Ctrl: &MsgServerCtrl{
		Id:        id,
		Code:      http.StatusUnauthorized, // 401
		Text:      "unknown authentication scheme",
		Topic:     topic,
		Timestamp: ts}}
}

// ErrPermissionDenied user is authenticated but operation is not permitted (403).
func ErrPermissionDenied(id, topic string, ts time.Time) *ServerComMessage {
	return &ServerComMessage{Ctrl: &MsgServerCtrl{
		Id:        id,
		Code:      http.StatusForbidden, // 403
		Text:      "permission denied",
		Topic:     topic,
		Timestamp: ts}}
}

// ErrAPIKeyRequired  valid API key is required (403).
func ErrAPIKeyRequired(ts time.Time) *ServerComMessage {
	return &ServerComMessage{Ctrl: &MsgServerCtrl{
		Code:      http.StatusForbidden,
		Text:      "valid API key required",
		Timestamp: ts}}
}

// ErrSessionNotFound  valid API key is required (403).
func ErrSessionNotFound(ts time.Time) *ServerComMessage {
	return &ServerComMessage{Ctrl: &MsgServerCtrl{
		Code:      http.StatusForbidden,
		Text:      "invalid or expired session",
		Timestamp: ts}}
}

// ErrTopicNotFound topic is not found (404).
func ErrTopicNotFound(id, topic string, ts time.Time) *ServerComMessage {
	return &ServerComMessage{Ctrl: &MsgServerCtrl{
		Id:        id,
		Code:      http.StatusNotFound,
		Text:      "topic not found", // 404
		Topic:     topic,
		Timestamp: ts}}
}

// ErrUserNotFound user is not found (404).
func ErrUserNotFound(id, topic string, ts time.Time) *ServerComMessage {
	return &ServerComMessage{Ctrl: &MsgServerCtrl{
		Id:        id,
		Code:      http.StatusNotFound, // 404
		Text:      "user not found or offline",
		Topic:     topic,
		Timestamp: ts}}
}

// ErrNotFound is an error for missing objects other than user or topic (404).
func ErrNotFound(id, topic string, ts time.Time) *ServerComMessage {
	return &ServerComMessage{Ctrl: &MsgServerCtrl{
		Id:        id,
		Code:      http.StatusNotFound, // 404
		Text:      "not found",
		Topic:     topic,
		Timestamp: ts}}
}

// ErrOperationNotAllowed a valid operation is not permitted in this context (405).
func ErrOperationNotAllowed(id, topic string, ts time.Time) *ServerComMessage {
	return &ServerComMessage{Ctrl: &MsgServerCtrl{
		Id:        id,
		Code:      http.StatusMethodNotAllowed, // 405
		Text:      "operation or method not allowed",
		Topic:     topic,
		Timestamp: ts}}
}

// ErrAlreadyAuthenticated invalid attempt to authenticate an already authenticated session
// Switching users is not supported (409).
func ErrAlreadyAuthenticated(id, topic string, ts time.Time) *ServerComMessage {
	return &ServerComMessage{Ctrl: &MsgServerCtrl{
		Id:        id,
		Code:      http.StatusConflict, // 409
		Text:      "already authenticated",
		Topic:     topic,
		Timestamp: ts}}
}

// ErrDuplicateCredential attempt to create a duplicate credential (409).
func ErrDuplicateCredential(id, topic string, ts time.Time) *ServerComMessage {
	return &ServerComMessage{Ctrl: &MsgServerCtrl{
		Id:        id,
		Code:      http.StatusConflict, // 409
		Text:      "duplicate credential",
		Topic:     topic,
		Timestamp: ts}}
}

// ErrAttachFirst must attach to topic first (409).
func ErrAttachFirst(id, topic string, ts time.Time) *ServerComMessage {
	return &ServerComMessage{Ctrl: &MsgServerCtrl{
		Id:        id,
		Code:      http.StatusConflict, // 409
		Text:      "must attach first",
		Topic:     topic,
		Timestamp: ts}}
}

// ErrAlreadyExists the object already exists (409).
func ErrAlreadyExists(id, topic string, ts time.Time) *ServerComMessage {
	return &ServerComMessage{Ctrl: &MsgServerCtrl{
		Id:        id,
		Code:      http.StatusConflict, // 409
		Text:      "already exists",
		Topic:     topic,
		Timestamp: ts}}
}

// ErrCommandOutOfSequence invalid sequence of comments, i.e. attempt to {sub} before {hi} (409).
func ErrCommandOutOfSequence(id, unused string, ts time.Time) *ServerComMessage {
	return &ServerComMessage{Ctrl: &MsgServerCtrl{
		Id:        id,
		Code:      http.StatusConflict, // 409
		Text:      "command out of sequence",
		Timestamp: ts}}
}

// ErrGone topic deleted or user banned (410).
func ErrGone(id, topic string, ts time.Time) *ServerComMessage {
	return &ServerComMessage{Ctrl: &MsgServerCtrl{
		Id:        id,
		Code:      http.StatusGone, // 410
		Text:      "gone",
		Topic:     topic,
		Timestamp: ts}}
}

// ErrTooLarge packet or request size exceeded the limit (413).
func ErrTooLarge(id, topic string, ts time.Time) *ServerComMessage {
	return &ServerComMessage{Ctrl: &MsgServerCtrl{
		Id:        id,
		Code:      http.StatusRequestEntityTooLarge, // 413
		Text:      "too large",
		Topic:     topic,
		Timestamp: ts}}
}

// ErrPolicy request violates a policy (e.g. password is too weak or too many subscribers) (422).
func ErrPolicy(id, topic string, ts time.Time) *ServerComMessage {
	return &ServerComMessage{Ctrl: &MsgServerCtrl{
		Id:        id,
		Code:      http.StatusUnprocessableEntity, // 422
		Text:      "policy violation",
		Topic:     topic,
		Timestamp: ts}}
}

// ErrLocked operation rejected because the topic is being deleted (423).
func ErrLocked(id, topic string, ts time.Time) *ServerComMessage {
	return &ServerComMessage{Ctrl: &MsgServerCtrl{
		Id:        id,
		Code:      http.StatusLocked, // 423
		Text:      "locked",
		Topic:     topic,
		Timestamp: ts}}
}

// ErrUnknown database or other server error (500).
func ErrUnknown(id, topic string, ts time.Time) *ServerComMessage {
	return &ServerComMessage{Ctrl: &MsgServerCtrl{
		Id:        id,
		Code:      http.StatusInternalServerError, // 500
		Text:      "internal error",
		Topic:     topic,
		Timestamp: ts}}
}

// ErrNotImplemented feature not implemented (501).
func ErrNotImplemented(id, topic string, ts time.Time) *ServerComMessage {
	return &ServerComMessage{Ctrl: &MsgServerCtrl{
		Id:        id,
		Code:      http.StatusNotImplemented, // 501
		Text:      "not implemented",
		Topic:     topic,
		Timestamp: ts}}
}

// ErrClusterNodeUnreachable topic is handled by another cluster node and than node is unreachable (502).
func ErrClusterNodeUnreachable(id, topic string, ts time.Time) *ServerComMessage {
	return &ServerComMessage{Ctrl: &MsgServerCtrl{
		Id:        id,
		Code:      http.StatusBadGateway, // 502
		Text:      "unreachable",
		Topic:     topic,
		Timestamp: ts}}
}

// ErrVersionNotSupported invalid (too low) protocol version (505).
func ErrVersionNotSupported(id, topic string, ts time.Time) *ServerComMessage {
	return &ServerComMessage{Ctrl: &MsgServerCtrl{
		Id:        id,
		Code:      http.StatusHTTPVersionNotSupported, // 505
		Text:      "version not supported",
		Topic:     topic,
		Timestamp: ts}}
}<|MERGE_RESOLUTION|>--- conflicted
+++ resolved
@@ -117,14 +117,11 @@
 	Id string `json:"id,omitempty"`
 	// "newXYZ" to create a new user or UserId to update a user; default: current user.
 	User string `json:"user,omitempty"`
-<<<<<<< HEAD
 	// Authentication level of the user when UserID is set and not equal to the current user.
 	// Either "", "auth" or "anon". Default: ""
 	AuthLevel string
-=======
 	// Authentication token for resetting the password and maybe other one-time actions.
 	Token []byte `json:"token,omitempty"`
->>>>>>> 2ce28dff
 	// The initial authentication scheme the account can use
 	Scheme string `json:"scheme,omitempty"`
 	// Shared secret
